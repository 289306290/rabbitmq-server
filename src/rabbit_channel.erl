%%   The contents of this file are subject to the Mozilla Public License
%%   Version 1.1 (the "License"); you may not use this file except in
%%   compliance with the License. You may obtain a copy of the License at
%%   http://www.mozilla.org/MPL/
%%
%%   Software distributed under the License is distributed on an "AS IS"
%%   basis, WITHOUT WARRANTY OF ANY KIND, either express or implied. See the
%%   License for the specific language governing rights and limitations
%%   under the License.
%%
%%   The Original Code is RabbitMQ.
%%
%%   The Initial Developers of the Original Code are LShift Ltd,
%%   Cohesive Financial Technologies LLC, and Rabbit Technologies Ltd.
%%
%%   Portions created before 22-Nov-2008 00:00:00 GMT by LShift Ltd,
%%   Cohesive Financial Technologies LLC, or Rabbit Technologies Ltd
%%   are Copyright (C) 2007-2008 LShift Ltd, Cohesive Financial
%%   Technologies LLC, and Rabbit Technologies Ltd.
%%
%%   Portions created by LShift Ltd are Copyright (C) 2007-2010 LShift
%%   Ltd. Portions created by Cohesive Financial Technologies LLC are
%%   Copyright (C) 2007-2010 Cohesive Financial Technologies
%%   LLC. Portions created by Rabbit Technologies Ltd are Copyright
%%   (C) 2007-2010 Rabbit Technologies Ltd.
%%
%%   All Rights Reserved.
%%
%%   Contributor(s): ______________________________________.
%%

-module(rabbit_channel).
-include("rabbit_framing.hrl").
-include("rabbit.hrl").

-behaviour(gen_server2).

-export([start_link/7, do/2, do/3, shutdown/1]).
-export([send_command/2, deliver/4, flushed/2]).
-export([list/0, info_keys/0, info/1, info/2, info_all/0, info_all/1]).
-export([emit_stats/1, flush/1, flush_multiple_acks/1, confirm/2]).

-export([init/1, terminate/2, code_change/3, handle_call/3, handle_cast/2,
         handle_info/2, handle_pre_hibernate/1, prioritise_call/3,
         prioritise_cast/2]).

-record(ch, {state, channel, reader_pid, writer_pid, limiter_pid,
             start_limiter_fun, transaction_id, tx_participants, next_tag,
             uncommitted_ack_q, unacked_message_q,
             username, virtual_host, most_recently_declared_queue,
             consumer_mapping, blocking, queue_collector_pid, stats_timer,
             confirm_enabled, published_count, confirm_multiple, confirm_tref,
             held_confirms, need_confirming, qpid_to_msgs}).

-define(MAX_PERMISSION_CACHE_SIZE, 12).

-define(STATISTICS_KEYS,
        [pid,
         transactional,
         consumer_count,
         messages_unacknowledged,
         acks_uncommitted,
         prefetch_count]).

-define(CREATION_EVENT_KEYS,
        [pid,
         connection,
         number,
         user,
         vhost]).

-define(INFO_KEYS, ?CREATION_EVENT_KEYS ++ ?STATISTICS_KEYS -- [pid]).

-define(FLUSH_MULTIPLE_ACKS_INTERVAL, 1000).

%%----------------------------------------------------------------------------

-ifdef(use_specs).

-export_type([channel_number/0]).

-type(channel_number() :: non_neg_integer()).

-spec(start_link/7 ::
      (channel_number(), pid(), pid(), rabbit_access_control:username(),
       rabbit_types:vhost(), pid(),
       fun ((non_neg_integer()) -> rabbit_types:ok(pid()))) ->
                           rabbit_types:ok_pid_or_error()).
-spec(do/2 :: (pid(), rabbit_framing:amqp_method_record()) -> 'ok').
-spec(do/3 :: (pid(), rabbit_framing:amqp_method_record(),
               rabbit_types:maybe(rabbit_types:content())) -> 'ok').
-spec(shutdown/1 :: (pid()) -> 'ok').
-spec(send_command/2 :: (pid(), rabbit_framing:amqp_method()) -> 'ok').
-spec(deliver/4 ::
        (pid(), rabbit_types:ctag(), boolean(), rabbit_amqqueue:qmsg())
        -> 'ok').
-spec(flushed/2 :: (pid(), pid()) -> 'ok').
-spec(list/0 :: () -> [pid()]).
-spec(info_keys/0 :: () -> [rabbit_types:info_key()]).
-spec(info/1 :: (pid()) -> [rabbit_types:info()]).
-spec(info/2 :: (pid(), [rabbit_types:info_key()]) -> [rabbit_types:info()]).
-spec(info_all/0 :: () -> [[rabbit_types:info()]]).
-spec(info_all/1 :: ([rabbit_types:info_key()]) -> [[rabbit_types:info()]]).
-spec(emit_stats/1 :: (pid()) -> 'ok').
-spec(flush_multiple_acks/1 :: (pid()) -> 'ok').
-spec(confirm/2 ::(pid(), integer()) -> 'ok').

-endif.

%%----------------------------------------------------------------------------

start_link(Channel, ReaderPid, WriterPid, Username, VHost, CollectorPid,
           StartLimiterFun) ->
    gen_server2:start_link(?MODULE, [Channel, ReaderPid, WriterPid, Username,
                                     VHost, CollectorPid, StartLimiterFun], []).

do(Pid, Method) ->
    do(Pid, Method, none).

do(Pid, Method, Content) ->
    gen_server2:cast(Pid, {method, Method, Content}).

shutdown(Pid) ->
    gen_server2:cast(Pid, terminate).

send_command(Pid, Msg) ->
    gen_server2:cast(Pid,  {command, Msg}).

deliver(Pid, ConsumerTag, AckRequired, Msg) ->
    gen_server2:cast(Pid, {deliver, ConsumerTag, AckRequired, Msg}).

flushed(Pid, QPid) ->
    gen_server2:cast(Pid, {flushed, QPid}).

list() ->
    pg_local:get_members(rabbit_channels).

info_keys() -> ?INFO_KEYS.

info(Pid) ->
    gen_server2:call(Pid, info, infinity).

info(Pid, Items) ->
    case gen_server2:call(Pid, {info, Items}, infinity) of
        {ok, Res}      -> Res;
        {error, Error} -> throw(Error)
    end.

info_all() ->
    rabbit_misc:filter_exit_map(fun (C) -> info(C) end, list()).

info_all(Items) ->
    rabbit_misc:filter_exit_map(fun (C) -> info(C, Items) end, list()).

emit_stats(Pid) ->
    gen_server2:cast(Pid, emit_stats).

flush(Pid) ->
    gen_server2:call(Pid, flush).

flush_multiple_acks(Pid) ->
    gen_server2:cast(Pid, flush_multiple_acks).

confirm(Pid, MsgSeqNo) ->
    gen_server2:cast(Pid, {confirm, MsgSeqNo}).


%%---------------------------------------------------------------------------

init([Channel, ReaderPid, WriterPid, Username, VHost, CollectorPid,
      StartLimiterFun]) ->
    process_flag(trap_exit, true),
    ok = pg_local:join(rabbit_channels, self()),
<<<<<<< HEAD
    State = #ch{ state                   = starting,
                 channel                 = Channel,
                 reader_pid              = ReaderPid,
                 writer_pid              = WriterPid,
                 limiter_pid             = undefined,
                 start_limiter_fun       = StartLimiterFun,
                 transaction_id          = none,
                 tx_participants         = sets:new(),
                 next_tag                = 1,
                 uncommitted_ack_q       = queue:new(),
                 unacked_message_q       = queue:new(),
                 username                = Username,
                 virtual_host            = VHost,
                 most_recently_declared_queue = <<>>,
                 consumer_mapping        = dict:new(),
                 blocking                = dict:new(),
                 queue_collector_pid     = CollectorPid,
                 stats_timer             = rabbit_event:init_stats_timer(),
                 confirm_enabled         = false,
                 published_count         = 0,
                 confirm_multiple        = false,
                 held_confirms           = gb_sets:new(),
                 need_confirming         = gb_sets:new(),
                 qpid_to_msgs            = dict:new() },
    rabbit_event:notify(
      channel_created,
      [{Item, i(Item, State)} || Item <- ?CREATION_EVENT_KEYS]),
=======
    StatsTimer = rabbit_event:init_stats_timer(),
    State = #ch{state                   = starting,
                channel                 = Channel,
                reader_pid              = ReaderPid,
                writer_pid              = WriterPid,
                limiter_pid             = undefined,
                start_limiter_fun       = StartLimiterFun,
                transaction_id          = none,
                tx_participants         = sets:new(),
                next_tag                = 1,
                uncommitted_ack_q       = queue:new(),
                unacked_message_q       = queue:new(),
                username                = Username,
                virtual_host            = VHost,
                most_recently_declared_queue = <<>>,
                consumer_mapping        = dict:new(),
                blocking                = dict:new(),
                queue_collector_pid     = CollectorPid,
                stats_timer             = StatsTimer},
    rabbit_event:notify(channel_created, infos(?CREATION_EVENT_KEYS, State)),
    rabbit_event:if_enabled(StatsTimer,
                            fun() -> internal_emit_stats(State) end),
>>>>>>> 42cd6a4e
    {ok, State, hibernate,
     {backoff, ?HIBERNATE_AFTER_MIN, ?HIBERNATE_AFTER_MIN, ?DESIRED_HIBERNATE}}.

prioritise_call(Msg, _From, _State) ->
    case Msg of
        info           -> 9;
        {info, _Items} -> 9;
        _              -> 0
    end.

prioritise_cast(Msg, _State) ->
    case Msg of
        emit_stats -> 7;
        _          -> 0
    end.

handle_call(info, _From, State) ->
    reply(infos(?INFO_KEYS, State), State);

handle_call({info, Items}, _From, State) ->
    try
        reply({ok, infos(Items, State)}, State)
    catch Error -> reply({error, Error}, State)
    end;

handle_call(flush, _From, State) ->
    reply(ok, State);

handle_call(_Request, _From, State) ->
    noreply(State).

handle_cast({method, Method, Content}, State) ->
    try handle_method(Method, Content, State) of
        {reply, Reply, NewState} ->
            ok = rabbit_writer:send_command(NewState#ch.writer_pid, Reply),
            noreply(NewState);
        {noreply, NewState} ->
            noreply(NewState);
        stop ->
            {stop, normal, State#ch{state = terminating}}
    catch
        exit:Reason = #amqp_error{} ->
            MethodName = rabbit_misc:method_record_type(Method),
            {stop, normal, terminating(Reason#amqp_error{method = MethodName},
                                       State)};
        exit:normal ->
            {stop, normal, State};
        _:Reason ->
            {stop, {Reason, erlang:get_stacktrace()}, State}
    end;

handle_cast({flushed, QPid}, State) ->
    {noreply, queue_blocked(QPid, State)};

handle_cast(terminate, State) ->
    {stop, normal, State};

handle_cast({command, Msg}, State = #ch{writer_pid = WriterPid}) ->
    ok = rabbit_writer:send_command(WriterPid, Msg),
    noreply(State);

handle_cast({deliver, ConsumerTag, AckRequired, Msg},
            State = #ch{writer_pid = WriterPid,
                        next_tag = DeliveryTag}) ->
    State1 = lock_message(AckRequired, {DeliveryTag, ConsumerTag, Msg}, State),
    ok = internal_deliver(WriterPid, true, ConsumerTag, DeliveryTag, Msg),
    {_QName, QPid, _MsgId, _Redelivered, _Msg} = Msg,
    maybe_incr_stats([{QPid, 1}],
                     case AckRequired of
                         true  -> deliver;
                         false -> deliver_no_ack
                     end, State),
    noreply(State1#ch{next_tag = DeliveryTag + 1});

handle_cast(emit_stats, State = #ch{stats_timer = StatsTimer}) ->
    internal_emit_stats(State),
<<<<<<< HEAD
    {noreply, State};
=======
    {noreply,
     State#ch{stats_timer = rabbit_event:reset_stats_timer(StatsTimer)}}.
>>>>>>> 42cd6a4e

handle_cast(flush_multiple_acks,
            State = #ch{writer_pid      = WriterPid,
                        held_confirms   = As,
                        need_confirming = NA}) ->
    handle_multiple_flush(WriterPid, As, NA),
    {noreply, State #ch { held_confirms = gb_sets:new(),
                          confirm_tref  = undefined }};

handle_cast({confirm, MsgSeqNo}, State) ->
    {noreply, send_or_enqueue_ack(MsgSeqNo, State)};

handle_cast({msg_sent_to_queues, MsgSeqNo, QPids}, State) ->
    {noreply, lists:foldl(fun (QPid, State0) ->
                                  msg_sent_to_queues(MsgSeqNo, QPid, State0)
                          end, State, QPids)}.


handle_info({'DOWN', _MRef, process, QPid, _Reason},
            State = #ch{qpid_to_msgs = QTM}) ->
    State1 = case dict:find(QPid, QTM) of
               {ok, Msgs} ->
                   S = gb_sets:fold(fun (MsgSeqNo, State0) ->
                                            send_or_enqueue_ack(MsgSeqNo, State0)
                                    end, State, Msgs),
                   S #ch {qpid_to_msgs = dict:erase(QPid, QTM)};
               error ->
                   State
             end,
    erase_queue_stats(QPid),
    {noreply, queue_blocked(QPid, State1)}.

<<<<<<< HEAD
handle_pre_hibernate(State = #ch { writer_pid      = WriterPid,
                                   held_confirms   = As,
                                   need_confirming = NA }) ->
    ok = clear_permission_cache(),
    handle_multiple_flush(WriterPid, As, NA),
    {hibernate, stop_stats_timer(
                  State #ch { held_confirms = gb_sets:new(),
                              confirm_tref = undefined })}.
=======
handle_pre_hibernate(State = #ch{stats_timer = StatsTimer}) ->
    ok = clear_permission_cache(),
    rabbit_event:if_enabled(StatsTimer, fun () ->
                                                internal_emit_stats(State)
                                        end),
    {hibernate,
     State#ch{stats_timer = rabbit_event:stop_stats_timer(StatsTimer)}}.
>>>>>>> 42cd6a4e

terminate(_Reason, State = #ch{state = terminating}) ->
    terminate(State);

terminate(Reason, State) ->
    Res = rollback_and_notify(State),
    case Reason of
        normal            -> ok = Res;
        shutdown          -> ok = Res;
        {shutdown, _Term} -> ok = Res;
        _                 -> ok
    end,
    terminate(State).

code_change(_OldVsn, State, _Extra) ->
    {ok, State}.

%%---------------------------------------------------------------------------

reply(Reply, NewState) ->
    {reply, Reply, ensure_stats_timer(NewState), hibernate}.

noreply(NewState) ->
    {noreply, ensure_stats_timer(NewState), hibernate}.

ensure_stats_timer(State = #ch{stats_timer = StatsTimer}) ->
    ChPid = self(),
    State#ch{stats_timer = rabbit_event:ensure_stats_timer(
                             StatsTimer,
                             fun() -> emit_stats(ChPid) end)}.

return_ok(State, true, _Msg)  -> {noreply, State};
return_ok(State, false, Msg)  -> {reply, Msg, State}.

ok_msg(true, _Msg) -> undefined;
ok_msg(false, Msg) -> Msg.

terminating(Reason, State = #ch{channel = Channel, reader_pid = Reader}) ->
    ok = rollback_and_notify(State),
    Reader ! {channel_exit, Channel, Reason},
    State#ch{state = terminating}.

return_queue_declare_ok(#resource{name = ActualName},
                        NoWait, MessageCount, ConsumerCount, State) ->
    NewState = State#ch{most_recently_declared_queue = ActualName},
    case NoWait of
        true  -> {noreply, NewState};
        false -> Reply = #'queue.declare_ok'{queue = ActualName,
                                             message_count = MessageCount,
                                             consumer_count = ConsumerCount},
                 {reply, Reply, NewState}
    end.

check_resource_access(Username, Resource, Perm) ->
    V = {Resource, Perm},
    Cache = case get(permission_cache) of
                undefined -> [];
                Other     -> Other
            end,
    CacheTail =
        case lists:member(V, Cache) of
            true  -> lists:delete(V, Cache);
            false -> ok = rabbit_access_control:check_resource_access(
                            Username, Resource, Perm),
                     lists:sublist(Cache, ?MAX_PERMISSION_CACHE_SIZE - 1)
        end,
    put(permission_cache, [V | CacheTail]),
    ok.

clear_permission_cache() ->
    erase(permission_cache),
    ok.

check_configure_permitted(Resource, #ch{ username = Username}) ->
    check_resource_access(Username, Resource, configure).

check_write_permitted(Resource, #ch{ username = Username}) ->
    check_resource_access(Username, Resource, write).

check_read_permitted(Resource, #ch{ username = Username}) ->
    check_resource_access(Username, Resource, read).

expand_queue_name_shortcut(<<>>, #ch{ most_recently_declared_queue = <<>> }) ->
    rabbit_misc:protocol_error(
      not_found, "no previously declared queue", []);
expand_queue_name_shortcut(<<>>, #ch{ virtual_host = VHostPath,
                                      most_recently_declared_queue = MRDQ }) ->
    rabbit_misc:r(VHostPath, queue, MRDQ);
expand_queue_name_shortcut(QueueNameBin, #ch{ virtual_host = VHostPath }) ->
    rabbit_misc:r(VHostPath, queue, QueueNameBin).

expand_routing_key_shortcut(<<>>, <<>>,
                            #ch{ most_recently_declared_queue = <<>> }) ->
    rabbit_misc:protocol_error(
      not_found, "no previously declared queue", []);
expand_routing_key_shortcut(<<>>, <<>>,
                            #ch{ most_recently_declared_queue = MRDQ }) ->
    MRDQ;
expand_routing_key_shortcut(_QueueNameBin, RoutingKey, _State) ->
    RoutingKey.

%% check that an exchange/queue name does not contain the reserved
%% "amq."  prefix.
%%
%% One, quite reasonable, interpretation of the spec, taken by the
%% QPid M1 Java client, is that the exclusion of "amq." prefixed names
%% only applies on actual creation, and not in the cases where the
%% entity already exists. This is how we use this function in the code
%% below. However, AMQP JIRA 123 changes that in 0-10, and possibly
%% 0-9SP1, making it illegal to attempt to declare an exchange/queue
%% with an amq.* name when passive=false. So this will need
%% revisiting.
%%
%% TODO: enforce other constraints on name. See AMQP JIRA 69.
check_name(Kind, NameBin = <<"amq.", _/binary>>) ->
    rabbit_misc:protocol_error(
      access_refused,
      "~s name '~s' contains reserved prefix 'amq.*'",[Kind, NameBin]);
check_name(_Kind, NameBin) ->
    NameBin.

queue_blocked(QPid, State = #ch{blocking = Blocking}) ->
    case dict:find(QPid, Blocking) of
        error      -> State;
        {ok, MRef} -> true = erlang:demonitor(MRef),
                      Blocking1 = dict:erase(QPid, Blocking),
                      ok = case dict:size(Blocking1) of
                               0 -> rabbit_writer:send_command(
                                      State#ch.writer_pid,
                                      #'channel.flow_ok'{active = false});
                               _ -> ok
                           end,
                      State#ch{blocking = Blocking1}
    end.

send_or_enqueue_ack(undefined, State) ->
    State;
send_or_enqueue_ack(_, State = #ch{confirm_enabled = false}) ->
    State;
send_or_enqueue_ack(MsgSeqNo,
                    State = #ch{confirm_multiple = false}) ->
    do_if_not_dup(MsgSeqNo, State,
                  fun(MSN, S = #ch{writer_pid = WriterPid,
                                   qpid_to_msgs = QTM}) ->
                          ok = rabbit_writer:send_command(
                                 WriterPid, #'basic.ack'{delivery_tag = MSN}),
                          S #ch { qpid_to_msgs =
                                      dict:map(fun (_, Msgs) ->
                                                       gb_sets:delete_any(MsgSeqNo, Msgs)
                                               end, QTM) }
                  end);
send_or_enqueue_ack(MsgSeqNo, State = #ch{confirm_multiple = true}) ->
    do_if_not_dup(MsgSeqNo, State,
                  fun(MSN, S = #ch{qpid_to_msgs = QTM}) ->
                          State1 = start_ack_timer(S),
                          State1 #ch { held_confirms =
                                           gb_sets:add(MSN, State1#ch.held_confirms),
                                       qpid_to_msgs =
                                           dict:map(fun (_, Msgs) ->
                                                            gb_sets:delete_any(MsgSeqNo,
                                                                               Msgs)
                                                    end, QTM) }
                  end).

msg_sent_to_queues(MsgSeqNo, QPid, State = #ch{qpid_to_msgs = QTM}) ->
    case dict:find(QPid, QTM) of
        {ok, Msgs} ->
            State #ch {qpid_to_msgs = dict:store(QPid,
                                                 gb_sets:add(MsgSeqNo, Msgs),
                                                 QTM) };
        error ->
            erlang:monitor(process, QPid),
            State #ch { qpid_to_msgs = dict:store(QPid,
                                                  gb_sets:add(MsgSeqNo, gb_sets:new()),
                                                  QTM) }
    end.

do_if_not_dup(MsgSeqNo, State = #ch{need_confirming = NA}, Fun) ->
    case gb_sets:is_element(MsgSeqNo, NA) of
        true ->
            State1 = Fun(MsgSeqNo, State),
            State1 #ch { need_confirming = gb_sets:delete(MsgSeqNo, NA) };
        false ->
            State
    end.


handle_method(#'channel.open'{}, _, State = #ch{state = starting}) ->
    {reply, #'channel.open_ok'{}, State#ch{state = running}};

handle_method(#'channel.open'{}, _, _State) ->
    rabbit_misc:protocol_error(
      command_invalid, "second 'channel.open' seen", []);

handle_method(_Method, _, #ch{state = starting}) ->
    rabbit_misc:protocol_error(channel_error, "expected 'channel.open'", []);

handle_method(#'channel.close'{}, _, State = #ch{writer_pid = WriterPid}) ->
    ok = rollback_and_notify(State),
    ok = rabbit_writer:send_command_sync(WriterPid, #'channel.close_ok'{}),
    stop;

handle_method(#'access.request'{},_, State) ->
    {reply, #'access.request_ok'{ticket = 1}, State};

handle_method(#'basic.publish'{exchange    = ExchangeNameBin,
                               routing_key = RoutingKey,
                               mandatory   = Mandatory,
                               immediate   = Immediate},
              Content, State = #ch{virtual_host   = VHostPath,
                                   transaction_id = TxnKey,
                                   writer_pid     = WriterPid}) ->
    ExchangeName = rabbit_misc:r(VHostPath, exchange, ExchangeNameBin),
    check_write_permitted(ExchangeName, State),
    Exchange = rabbit_exchange:lookup_or_die(ExchangeName),
    %% We decode the content's properties here because we're almost
    %% certain to want to look at delivery-mode and priority.
    DecodedContent = rabbit_binary_parser:ensure_content_decoded(Content),
    IsPersistent = is_message_persistent(DecodedContent),
    {MsgSeqNo, State1}
        = case State#ch.confirm_enabled of
              false ->
                  {undefined, State};
              true  ->
                  Count = State#ch.published_count,
                  {Count,
                   State #ch { published_count = Count + 1,
                               need_confirming =
                                   gb_sets:add(Count,
                                               State#ch.need_confirming) }}
          end,
    Message = #basic_message{exchange_name  = ExchangeName,
                             routing_key    = RoutingKey,
                             content        = DecodedContent,
                             guid           = rabbit_guid:guid(),
                             is_persistent  = IsPersistent},
    {RoutingRes, DeliveredQPids} =
        rabbit_exchange:publish(
          Exchange,
          rabbit_basic:delivery(Mandatory, Immediate, TxnKey, Message,
                                case IsPersistent of
                                    true  -> MsgSeqNo;
                                    false -> undefined
                                end)),
    State2 = case RoutingRes of
                 %% Confirm transient messages now
                 routed        ->
                     case {IsPersistent, DeliveredQPids} of
                         {_, []}    -> send_or_enqueue_ack(MsgSeqNo, State1);
                         {true, _}  -> State1;
                         {false, _} -> send_or_enqueue_ack(MsgSeqNo, State1)
                     end;
                 %% Confirm after basic.returns
                 unroutable    ->
                     ok = basic_return(Message, WriterPid, no_route),
                     send_or_enqueue_ack(MsgSeqNo, State1);
                 not_delivered ->
                     ok = basic_return(Message, WriterPid, no_consumers),
                     send_or_enqueue_ack(MsgSeqNo, State1)
             end,
    maybe_incr_stats([{ExchangeName, 1} |
                      [{{QPid, ExchangeName}, 1} ||
                          QPid <- DeliveredQPids]], publish, State2),
    {noreply, case TxnKey of
                  none -> State2;
                  _    -> add_tx_participants(DeliveredQPids, State2)
              end};

handle_method(#'basic.ack'{delivery_tag = DeliveryTag,
                           multiple = Multiple},
              _, State = #ch{transaction_id = TxnKey,
                             unacked_message_q = UAMQ}) ->
    {Acked, Remaining} = collect_acks(UAMQ, DeliveryTag, Multiple),
    QIncs = ack(TxnKey, Acked),
    Participants = [QPid || {QPid, _} <- QIncs],
    maybe_incr_stats(QIncs, ack, State),
    {noreply, case TxnKey of
                  none -> ok = notify_limiter(State#ch.limiter_pid, Acked),
                          State#ch{unacked_message_q = Remaining};
                  _    -> NewUAQ = queue:join(State#ch.uncommitted_ack_q,
                                              Acked),
                          add_tx_participants(
                            Participants,
                            State#ch{unacked_message_q = Remaining,
                                     uncommitted_ack_q = NewUAQ})
              end};

handle_method(#'basic.get'{queue = QueueNameBin,
                           no_ack = NoAck},
              _, State = #ch{ writer_pid = WriterPid,
                              reader_pid = ReaderPid,
                              next_tag = DeliveryTag }) ->
    QueueName = expand_queue_name_shortcut(QueueNameBin, State),
    check_read_permitted(QueueName, State),
    case rabbit_amqqueue:with_exclusive_access_or_die(
           QueueName, ReaderPid,
           fun (Q) -> rabbit_amqqueue:basic_get(Q, self(), NoAck) end) of
        {ok, MessageCount,
         Msg = {_QName, QPid, _MsgId, Redelivered,
                #basic_message{exchange_name = ExchangeName,
                               routing_key = RoutingKey,
                               content = Content}}} ->
            State1 = lock_message(not(NoAck), {DeliveryTag, none, Msg}, State),
            maybe_incr_stats([{QPid, 1}],
                             case NoAck of
                                 true  -> get_no_ack;
                                 false -> get
                             end, State),
            ok = rabbit_writer:send_command(
                   WriterPid,
                   #'basic.get_ok'{delivery_tag = DeliveryTag,
                                   redelivered = Redelivered,
                                   exchange = ExchangeName#resource.name,
                                   routing_key = RoutingKey,
                                   message_count = MessageCount},
                   Content),
            {noreply, State1#ch{next_tag = DeliveryTag + 1}};
        empty ->
            {reply, #'basic.get_empty'{}, State}
    end;

handle_method(#'basic.consume'{queue = QueueNameBin,
                               consumer_tag = ConsumerTag,
                               no_local = _, % FIXME: implement
                               no_ack = NoAck,
                               exclusive = ExclusiveConsume,
                               nowait = NoWait},
              _, State = #ch{ reader_pid = ReaderPid,
                              limiter_pid = LimiterPid,
                              consumer_mapping = ConsumerMapping }) ->
    case dict:find(ConsumerTag, ConsumerMapping) of
        error ->
            QueueName = expand_queue_name_shortcut(QueueNameBin, State),
            check_read_permitted(QueueName, State),
            ActualConsumerTag =
                case ConsumerTag of
                    <<>>  -> rabbit_guid:binstring_guid("amq.ctag");
                    Other -> Other
                end,

            %% We get the queue process to send the consume_ok on our
            %% behalf. This is for symmetry with basic.cancel - see
            %% the comment in that method for why.
            case rabbit_amqqueue:with_exclusive_access_or_die(
                   QueueName, ReaderPid,
                   fun (Q) ->
                           rabbit_amqqueue:basic_consume(
                             Q, NoAck, self(), LimiterPid,
                             ActualConsumerTag, ExclusiveConsume,
                             ok_msg(NoWait, #'basic.consume_ok'{
                                      consumer_tag = ActualConsumerTag}))
                   end) of
                ok ->
                    {noreply, State#ch{consumer_mapping =
                                       dict:store(ActualConsumerTag,
                                                  QueueName,
                                                  ConsumerMapping)}};
                {error, exclusive_consume_unavailable} ->
                    rabbit_misc:protocol_error(
                      access_refused, "~s in exclusive use",
                      [rabbit_misc:rs(QueueName)])
            end;
        {ok, _} ->
            %% Attempted reuse of consumer tag.
            rabbit_misc:protocol_error(
              not_allowed, "attempt to reuse consumer tag '~s'", [ConsumerTag])
    end;

handle_method(#'basic.cancel'{consumer_tag = ConsumerTag,
                              nowait = NoWait},
              _, State = #ch{consumer_mapping = ConsumerMapping }) ->
    OkMsg = #'basic.cancel_ok'{consumer_tag = ConsumerTag},
    case dict:find(ConsumerTag, ConsumerMapping) of
        error ->
            %% Spec requires we ignore this situation.
            return_ok(State, NoWait, OkMsg);
        {ok, QueueName} ->
            NewState = State#ch{consumer_mapping =
                                dict:erase(ConsumerTag,
                                           ConsumerMapping)},
            case rabbit_amqqueue:with(
                   QueueName,
                   fun (Q) ->
                           %% In order to ensure that no more messages
                           %% are sent to the consumer after the
                           %% cancel_ok has been sent, we get the
                           %% queue process to send the cancel_ok on
                           %% our behalf. If we were sending the
                           %% cancel_ok ourselves it might overtake a
                           %% message sent previously by the queue.
                           rabbit_amqqueue:basic_cancel(
                             Q, self(), ConsumerTag,
                             ok_msg(NoWait, #'basic.cancel_ok'{
                                      consumer_tag = ConsumerTag}))
                   end) of
                ok ->
                    {noreply, NewState};
                {error, not_found} ->
                    %% Spec requires we ignore this situation.
                    return_ok(NewState, NoWait, OkMsg)
            end
    end;

handle_method(#'basic.qos'{global = true}, _, _State) ->
    rabbit_misc:protocol_error(not_implemented, "global=true", []);

handle_method(#'basic.qos'{prefetch_size = Size}, _, _State) when Size /= 0 ->
    rabbit_misc:protocol_error(not_implemented,
                               "prefetch_size!=0 (~w)", [Size]);

handle_method(#'basic.qos'{prefetch_count = PrefetchCount},
              _, State = #ch{limiter_pid = LimiterPid}) ->
    LimiterPid1 = case {LimiterPid, PrefetchCount} of
                      {undefined, 0} -> undefined;
                      {undefined, _} -> start_limiter(State);
                      {_, _}         -> LimiterPid
                  end,
    LimiterPid2 = case rabbit_limiter:limit(LimiterPid1, PrefetchCount) of
                      ok      -> LimiterPid1;
                      stopped -> unlimit_queues(State)
                  end,
    {reply, #'basic.qos_ok'{}, State#ch{limiter_pid = LimiterPid2}};

handle_method(#'basic.recover_async'{requeue = true},
              _, State = #ch{ unacked_message_q = UAMQ }) ->
    ok = fold_per_queue(
           fun (QPid, MsgIds, ok) ->
                   %% The Qpid python test suite incorrectly assumes
                   %% that messages will be requeued in their original
                   %% order. To keep it happy we reverse the id list
                   %% since we are given them in reverse order.
                   rabbit_amqqueue:requeue(
                     QPid, lists:reverse(MsgIds), self())
           end, ok, UAMQ),
    %% No answer required - basic.recover is the newer, synchronous
    %% variant of this method
    {noreply, State#ch{unacked_message_q = queue:new()}};

handle_method(#'basic.recover_async'{requeue = false},
              _, State = #ch{ writer_pid = WriterPid,
                              unacked_message_q = UAMQ }) ->
    ok = rabbit_misc:queue_fold(
           fun ({_DeliveryTag, none, _Msg}, ok) ->
                   %% Was sent as a basic.get_ok. Don't redeliver
                   %% it. FIXME: appropriate?
                   ok;
               ({DeliveryTag, ConsumerTag,
                 {QName, QPid, MsgId, _Redelivered, Message}}, ok) ->
                   %% Was sent as a proper consumer delivery.  Resend
                   %% it as before.
                   %%
                   %% FIXME: What should happen if the consumer's been
                   %% cancelled since?
                   %%
                   %% FIXME: should we allocate a fresh DeliveryTag?
                   internal_deliver(
                     WriterPid, false, ConsumerTag, DeliveryTag,
                     {QName, QPid, MsgId, true, Message})
           end, ok, UAMQ),
    %% No answer required - basic.recover is the newer, synchronous
    %% variant of this method
    {noreply, State};

handle_method(#'basic.recover'{requeue = Requeue}, Content, State) ->
    {noreply, State2 = #ch{writer_pid = WriterPid}} =
        handle_method(#'basic.recover_async'{requeue = Requeue},
                      Content,
                      State),
    ok = rabbit_writer:send_command(WriterPid, #'basic.recover_ok'{}),
    {noreply, State2};

handle_method(#'basic.reject'{delivery_tag = DeliveryTag,
                              requeue = Requeue},
              _, State = #ch{ unacked_message_q = UAMQ}) ->
    {Acked, Remaining} = collect_acks(UAMQ, DeliveryTag, false),
    ok = fold_per_queue(
           fun (QPid, MsgIds, ok) ->
                   rabbit_amqqueue:reject(QPid, MsgIds, Requeue, self())
           end, ok, Acked),
    ok = notify_limiter(State#ch.limiter_pid, Acked),
    {noreply, State#ch{unacked_message_q = Remaining}};

handle_method(#'exchange.declare'{exchange = ExchangeNameBin,
                                  type = TypeNameBin,
                                  passive = false,
                                  durable = Durable,
                                  auto_delete = AutoDelete,
                                  internal = false,
                                  nowait = NoWait,
                                  arguments = Args},
              _, State = #ch{ virtual_host = VHostPath }) ->
    CheckedType = rabbit_exchange:check_type(TypeNameBin),
    ExchangeName = rabbit_misc:r(VHostPath, exchange, ExchangeNameBin),
    check_configure_permitted(ExchangeName, State),
    X = case rabbit_exchange:lookup(ExchangeName) of
            {ok, FoundX} -> FoundX;
            {error, not_found} ->
                check_name('exchange', ExchangeNameBin),
                case rabbit_misc:r_arg(VHostPath, exchange, Args,
                                       <<"alternate-exchange">>) of
                    undefined -> ok;
                    AName     -> check_read_permitted(ExchangeName, State),
                                 check_write_permitted(AName, State),
                                 ok
                end,
                rabbit_exchange:declare(ExchangeName,
                                        CheckedType,
                                        Durable,
                                        AutoDelete,
                                        Args)
        end,
    ok = rabbit_exchange:assert_equivalence(X, CheckedType, Durable,
                                            AutoDelete, Args),
    return_ok(State, NoWait, #'exchange.declare_ok'{});

handle_method(#'exchange.declare'{exchange = ExchangeNameBin,
                                  passive = true,
                                  nowait = NoWait},
              _, State = #ch{ virtual_host = VHostPath }) ->
    ExchangeName = rabbit_misc:r(VHostPath, exchange, ExchangeNameBin),
    check_configure_permitted(ExchangeName, State),
    _ = rabbit_exchange:lookup_or_die(ExchangeName),
    return_ok(State, NoWait, #'exchange.declare_ok'{});

handle_method(#'exchange.delete'{exchange = ExchangeNameBin,
                                 if_unused = IfUnused,
                                 nowait = NoWait},
              _, State = #ch { virtual_host = VHostPath }) ->
    ExchangeName = rabbit_misc:r(VHostPath, exchange, ExchangeNameBin),
    check_configure_permitted(ExchangeName, State),
    case rabbit_exchange:delete(ExchangeName, IfUnused) of
        {error, not_found} ->
            rabbit_misc:not_found(ExchangeName);
        {error, in_use} ->
            rabbit_misc:protocol_error(
              precondition_failed, "~s in use", [rabbit_misc:rs(ExchangeName)]);
        ok ->
            return_ok(State, NoWait,  #'exchange.delete_ok'{})
    end;

handle_method(#'queue.declare'{queue       = QueueNameBin,
                               passive     = false,
                               durable     = Durable,
                               exclusive   = ExclusiveDeclare,
                               auto_delete = AutoDelete,
                               nowait      = NoWait,
                               arguments   = Args} = Declare,
              _, State = #ch{virtual_host        = VHostPath,
                             reader_pid          = ReaderPid,
                             queue_collector_pid = CollectorPid}) ->
    Owner = case ExclusiveDeclare of
                true  -> ReaderPid;
                false -> none
            end,
    ActualNameBin = case QueueNameBin of
                        <<>>  -> rabbit_guid:binstring_guid("amq.gen");
                        Other -> check_name('queue', Other)
                    end,
    QueueName = rabbit_misc:r(VHostPath, queue, ActualNameBin),
    check_configure_permitted(QueueName, State),
    case rabbit_amqqueue:with(
           QueueName,
           fun (Q) -> ok = rabbit_amqqueue:assert_equivalence(
                             Q, Durable, AutoDelete, Args, Owner),
                      rabbit_amqqueue:stat(Q)
           end) of
        {ok, MessageCount, ConsumerCount} ->
            return_queue_declare_ok(QueueName, NoWait, MessageCount,
                                    ConsumerCount, State);
        {error, not_found} ->
            case rabbit_amqqueue:declare(QueueName, Durable, AutoDelete,
                                         Args, Owner) of
                {new, Q = #amqqueue{}} ->
                    %% We need to notify the reader within the channel
                    %% process so that we can be sure there are no
                    %% outstanding exclusive queues being declared as
                    %% the connection shuts down.
                    ok = case Owner of
                             none -> ok;
                             _    -> rabbit_queue_collector:register(
                                       CollectorPid, Q)
                         end,
                    return_queue_declare_ok(QueueName, NoWait, 0, 0, State);
                {existing, _Q} ->
                    %% must have been created between the stat and the
                    %% declare. Loop around again.
                    handle_method(Declare, none, State)
            end
    end;

handle_method(#'queue.declare'{queue   = QueueNameBin,
                               passive = true,
                               nowait  = NoWait},
              _, State = #ch{virtual_host = VHostPath,
                             reader_pid   = ReaderPid}) ->
    QueueName = rabbit_misc:r(VHostPath, queue, QueueNameBin),
    check_configure_permitted(QueueName, State),
    {{ok, MessageCount, ConsumerCount}, #amqqueue{} = Q} =
        rabbit_amqqueue:with_or_die(
          QueueName, fun (Q) -> {rabbit_amqqueue:stat(Q), Q} end),
    ok = rabbit_amqqueue:check_exclusive_access(Q, ReaderPid),
    return_queue_declare_ok(QueueName, NoWait, MessageCount, ConsumerCount,
                            State);

handle_method(#'queue.delete'{queue = QueueNameBin,
                              if_unused = IfUnused,
                              if_empty = IfEmpty,
                              nowait = NoWait},
              _, State = #ch{reader_pid = ReaderPid}) ->
    QueueName = expand_queue_name_shortcut(QueueNameBin, State),
    check_configure_permitted(QueueName, State),
    case rabbit_amqqueue:with_exclusive_access_or_die(
           QueueName, ReaderPid,
           fun (Q) -> rabbit_amqqueue:delete(Q, IfUnused, IfEmpty) end) of
        {error, in_use} ->
            rabbit_misc:protocol_error(
              precondition_failed, "~s in use", [rabbit_misc:rs(QueueName)]);
        {error, not_empty} ->
            rabbit_misc:protocol_error(
              precondition_failed, "~s not empty", [rabbit_misc:rs(QueueName)]);
        {ok, PurgedMessageCount} ->
            return_ok(State, NoWait,
                      #'queue.delete_ok'{message_count = PurgedMessageCount})
    end;

handle_method(#'queue.bind'{queue = QueueNameBin,
                            exchange = ExchangeNameBin,
                            routing_key = RoutingKey,
                            nowait = NoWait,
                            arguments = Arguments}, _, State) ->
    binding_action(fun rabbit_binding:add/2,
                   ExchangeNameBin, QueueNameBin, RoutingKey, Arguments,
                   #'queue.bind_ok'{}, NoWait, State);

handle_method(#'queue.unbind'{queue = QueueNameBin,
                              exchange = ExchangeNameBin,
                              routing_key = RoutingKey,
                              arguments = Arguments}, _, State) ->
    binding_action(fun rabbit_binding:remove/2,
                   ExchangeNameBin, QueueNameBin, RoutingKey, Arguments,
                   #'queue.unbind_ok'{}, false, State);

handle_method(#'queue.purge'{queue = QueueNameBin,
                             nowait = NoWait},
              _, State = #ch{reader_pid = ReaderPid}) ->
    QueueName = expand_queue_name_shortcut(QueueNameBin, State),
    check_read_permitted(QueueName, State),
    {ok, PurgedMessageCount} = rabbit_amqqueue:with_exclusive_access_or_die(
                                 QueueName, ReaderPid,
                                 fun (Q) -> rabbit_amqqueue:purge(Q) end),
    return_ok(State, NoWait,
              #'queue.purge_ok'{message_count = PurgedMessageCount});


handle_method(#'tx.select'{}, _, #ch{confirm_enabled = true}) ->
    rabbit_misc:protocol_error(
      precondition_failed, "cannot switch from confirm to tx mode", []);

handle_method(#'tx.select'{}, _, State = #ch{transaction_id = none}) ->
    {reply, #'tx.select_ok'{}, new_tx(State)};

handle_method(#'tx.select'{}, _, State) ->
    {reply, #'tx.select_ok'{}, State};

handle_method(#'tx.commit'{}, _, #ch{transaction_id = none}) ->
    rabbit_misc:protocol_error(
      precondition_failed, "channel is not transactional", []);

handle_method(#'tx.commit'{}, _, State) ->
    {reply, #'tx.commit_ok'{}, internal_commit(State)};

handle_method(#'tx.rollback'{}, _, #ch{transaction_id = none}) ->
    rabbit_misc:protocol_error(
      precondition_failed, "channel is not transactional", []);

handle_method(#'tx.rollback'{}, _, State) ->
    {reply, #'tx.rollback_ok'{}, internal_rollback(State)};

handle_method(#'confirm.select'{}, _, #ch{transaction_id = TxId})
  when TxId =/= none ->
    rabbit_misc:protocol_error(
      precondition_failed, "cannot switch from tx to confirm mode", []);

handle_method(#'confirm.select'{multiple = Multiple, nowait = NoWait},
              _,
              State = #ch{confirm_enabled = false}) ->
    rabbit_log:info("got confirm.select{multiple = ~p, nowait = ~p}~n",
                    [Multiple, NoWait]),
    State1 = State #ch { confirm_enabled = true,
                         confirm_multiple = Multiple },
    case NoWait of
        true  -> {noreply, State1};
        false -> {reply, #'confirm.select_ok'{}, State1}
    end;

handle_method(#'confirm.select'{multiple = Multiple, nowait = NoWait},
              _,
              State = #ch{confirm_enabled = true,
                          confirm_multiple = Multiple}) ->
    rabbit_log:info("got a confirm.select with same options~n"),
    case NoWait of
        true  -> {noreply, State};
        false -> {reply, #'confirm.select_ok'{}, State}
    end;

handle_method(#'confirm.select'{},
              _,
              #ch{confirm_enabled = true}) ->
    rabbit_misc:protocol_error(
      precondition_failed, "cannot change confirm channel multiple setting", []);

handle_method(#'channel.flow'{active = true}, _,
              State = #ch{limiter_pid = LimiterPid}) ->
    LimiterPid1 = case rabbit_limiter:unblock(LimiterPid) of
                      ok      -> LimiterPid;
                      stopped -> unlimit_queues(State)
                  end,
    {reply, #'channel.flow_ok'{active = true},
     State#ch{limiter_pid = LimiterPid1}};

handle_method(#'channel.flow'{active = false}, _,
              State = #ch{limiter_pid = LimiterPid,
                          consumer_mapping = Consumers}) ->
    LimiterPid1 = case LimiterPid of
                      undefined -> start_limiter(State);
                      Other     -> Other
                  end,
    ok = rabbit_limiter:block(LimiterPid1),
    QPids = consumer_queues(Consumers),
    Queues = [{QPid, erlang:monitor(process, QPid)} || QPid <- QPids],
    ok = rabbit_amqqueue:flush_all(QPids, self()),
    case Queues of
        [] -> {reply, #'channel.flow_ok'{active = false}, State};
        _  -> {noreply, State#ch{limiter_pid = LimiterPid1,
                                 blocking = dict:from_list(Queues)}}
    end;

handle_method(_MethodRecord, _Content, _State) ->
    rabbit_misc:protocol_error(
      command_invalid, "unimplemented method", []).

%%----------------------------------------------------------------------------

binding_action(Fun, ExchangeNameBin, QueueNameBin, RoutingKey, Arguments,
               ReturnMethod, NoWait,
               State = #ch{virtual_host = VHostPath,
                           reader_pid   = ReaderPid}) ->
    %% FIXME: connection exception (!) on failure??
    %% (see rule named "failure" in spec-XML)
    %% FIXME: don't allow binding to internal exchanges -
    %% including the one named "" !
    QueueName = expand_queue_name_shortcut(QueueNameBin, State),
    check_write_permitted(QueueName, State),
    ActualRoutingKey = expand_routing_key_shortcut(QueueNameBin, RoutingKey,
                                                   State),
    ExchangeName = rabbit_misc:r(VHostPath, exchange, ExchangeNameBin),
    check_read_permitted(ExchangeName, State),
    case Fun(#binding{exchange_name = ExchangeName,
                      queue_name    = QueueName,
                      key           = ActualRoutingKey,
                      args          = Arguments},
             fun (_X, Q) ->
                     try rabbit_amqqueue:check_exclusive_access(Q, ReaderPid)
                     catch exit:Reason -> {error, Reason}
                     end
             end) of
        {error, exchange_not_found} ->
            rabbit_misc:not_found(ExchangeName);
        {error, queue_not_found} ->
            rabbit_misc:not_found(QueueName);
        {error, exchange_and_queue_not_found} ->
            rabbit_misc:protocol_error(
              not_found, "no ~s and no ~s", [rabbit_misc:rs(ExchangeName),
                                             rabbit_misc:rs(QueueName)]);
        {error, binding_not_found} ->
            rabbit_misc:protocol_error(
              not_found, "no binding ~s between ~s and ~s",
              [RoutingKey, rabbit_misc:rs(ExchangeName),
               rabbit_misc:rs(QueueName)]);
        {error, #amqp_error{} = Error} ->
            rabbit_misc:protocol_error(Error);
        ok -> return_ok(State, NoWait, ReturnMethod)
    end.

basic_return(#basic_message{exchange_name = ExchangeName,
                            routing_key   = RoutingKey,
                            content       = Content},
             WriterPid, Reason) ->
    {_Close, ReplyCode, ReplyText} =
        rabbit_framing_amqp_0_9_1:lookup_amqp_exception(Reason),
    ok = rabbit_writer:send_command(
           WriterPid,
           #'basic.return'{reply_code  = ReplyCode,
                           reply_text  = ReplyText,
                           exchange    = ExchangeName#resource.name,
                           routing_key = RoutingKey},
           Content).

collect_acks(Q, 0, true) ->
    {Q, queue:new()};
collect_acks(Q, DeliveryTag, Multiple) ->
    collect_acks(queue:new(), queue:new(), Q, DeliveryTag, Multiple).

collect_acks(ToAcc, PrefixAcc, Q, DeliveryTag, Multiple) ->
    case queue:out(Q) of
        {{value, UnackedMsg = {CurrentDeliveryTag, _ConsumerTag, _Msg}},
         QTail} ->
            if CurrentDeliveryTag == DeliveryTag ->
                    {queue:in(UnackedMsg, ToAcc), queue:join(PrefixAcc, QTail)};
               Multiple ->
                    collect_acks(queue:in(UnackedMsg, ToAcc), PrefixAcc,
                                 QTail, DeliveryTag, Multiple);
               true ->
                    collect_acks(ToAcc, queue:in(UnackedMsg, PrefixAcc),
                                 QTail, DeliveryTag, Multiple)
            end;
        {empty, _} ->
            rabbit_misc:protocol_error(
              precondition_failed, "unknown delivery tag ~w", [DeliveryTag])
    end.

add_tx_participants(MoreP, State = #ch{tx_participants = Participants}) ->
    State#ch{tx_participants = sets:union(Participants,
                                          sets:from_list(MoreP))}.

ack(TxnKey, UAQ) ->
    fold_per_queue(
      fun (QPid, MsgIds, L) ->
              ok = rabbit_amqqueue:ack(QPid, TxnKey, MsgIds, self()),
              [{QPid, length(MsgIds)} | L]
      end, [], UAQ).

make_tx_id() -> rabbit_guid:guid().

new_tx(State) ->
    State#ch{transaction_id    = make_tx_id(),
             tx_participants   = sets:new(),
             uncommitted_ack_q = queue:new()}.

internal_commit(State = #ch{transaction_id = TxnKey,
                            tx_participants = Participants}) ->
    case rabbit_amqqueue:commit_all(sets:to_list(Participants),
                                    TxnKey, self()) of
        ok              -> ok = notify_limiter(State#ch.limiter_pid,
                                               State#ch.uncommitted_ack_q),
                           new_tx(State);
        {error, Errors} -> rabbit_misc:protocol_error(
                             internal_error, "commit failed: ~w", [Errors])
    end.

internal_rollback(State = #ch{transaction_id = TxnKey,
                              tx_participants = Participants,
                              uncommitted_ack_q = UAQ,
                              unacked_message_q = UAMQ}) ->
    ?LOGDEBUG("rollback ~p~n  - ~p acks uncommitted, ~p messages unacked~n",
              [self(),
               queue:len(UAQ),
               queue:len(UAMQ)]),
    ok = rabbit_amqqueue:rollback_all(sets:to_list(Participants),
                                      TxnKey, self()),
    NewUAMQ = queue:join(UAQ, UAMQ),
    new_tx(State#ch{unacked_message_q = NewUAMQ}).

rollback_and_notify(State = #ch{transaction_id = none}) ->
    notify_queues(State);
rollback_and_notify(State) ->
    notify_queues(internal_rollback(State)).

fold_per_queue(F, Acc0, UAQ) ->
    D = rabbit_misc:queue_fold(
          fun ({_DTag, _CTag,
                {_QName, QPid, MsgId, _Redelivered, _Message}}, D) ->
                  %% dict:append would avoid the lists:reverse in
                  %% handle_message({recover, true}, ...). However, it
                  %% is significantly slower when going beyond a few
                  %% thousand elements.
                  rabbit_misc:dict_cons(QPid, MsgId, D)
          end, dict:new(), UAQ),
    dict:fold(fun (QPid, MsgIds, Acc) -> F(QPid, MsgIds, Acc) end,
              Acc0, D).

start_limiter(State = #ch{unacked_message_q = UAMQ, start_limiter_fun = SLF}) ->
    {ok, LPid} = SLF(queue:len(UAMQ)),
    ok = limit_queues(LPid, State),
    LPid.

notify_queues(#ch{consumer_mapping = Consumers}) ->
    rabbit_amqqueue:notify_down_all(consumer_queues(Consumers), self()).

unlimit_queues(State) ->
    ok = limit_queues(undefined, State),
    undefined.

limit_queues(LPid, #ch{consumer_mapping = Consumers}) ->
    rabbit_amqqueue:limit_all(consumer_queues(Consumers), self(), LPid).

consumer_queues(Consumers) ->
    [QPid || QueueName <-
                 sets:to_list(
                   dict:fold(fun (_ConsumerTag, QueueName, S) ->
                                     sets:add_element(QueueName, S)
                             end, sets:new(), Consumers)),
             case rabbit_amqqueue:lookup(QueueName) of
                 {ok, Q} -> QPid = Q#amqqueue.pid, true;
                 %% queue has been deleted in the meantime
                 {error, not_found} -> QPid = none, false
             end].

%% tell the limiter about the number of acks that have been received
%% for messages delivered to subscribed consumers, but not acks for
%% messages sent in a response to a basic.get (identified by their
%% 'none' consumer tag)
notify_limiter(undefined, _Acked) ->
    ok;
notify_limiter(LimiterPid, Acked) ->
    case rabbit_misc:queue_fold(fun ({_, none, _}, Acc) -> Acc;
                                    ({_, _, _}, Acc)    -> Acc + 1
                                end, 0, Acked) of
        0     -> ok;
        Count -> rabbit_limiter:ack(LimiterPid, Count)
    end.

is_message_persistent(Content) ->
    case rabbit_basic:is_message_persistent(Content) of
        {invalid, Other} ->
            rabbit_log:warning("Unknown delivery mode ~p - "
                               "treating as 1, non-persistent~n",
                               [Other]),
            false;
        IsPersistent when is_boolean(IsPersistent) ->
            IsPersistent
    end.

lock_message(true, MsgStruct, State = #ch{unacked_message_q = UAMQ}) ->
    State#ch{unacked_message_q = queue:in(MsgStruct, UAMQ)};
lock_message(false, _MsgStruct, State) ->
    State.

internal_deliver(WriterPid, Notify, ConsumerTag, DeliveryTag,
                 {_QName, QPid, _MsgId, Redelivered,
                  #basic_message{exchange_name = ExchangeName,
                                 routing_key = RoutingKey,
                                 content = Content}}) ->
    M = #'basic.deliver'{consumer_tag = ConsumerTag,
                         delivery_tag = DeliveryTag,
                         redelivered = Redelivered,
                         exchange = ExchangeName#resource.name,
                         routing_key = RoutingKey},
    ok = case Notify of
             true  -> rabbit_writer:send_command_and_notify(
                        WriterPid, QPid, self(), M, Content);
             false -> rabbit_writer:send_command(WriterPid, M, Content)
         end.

terminate(State) ->
    stop_ack_timer(State),
    pg_local:leave(rabbit_channels, self()),
    rabbit_event:notify(channel_closed, [{pid, self()}]).

infos(Items, State) -> [{Item, i(Item, State)} || Item <- Items].

i(pid,            _)                                 -> self();
i(connection,     #ch{reader_pid       = ReaderPid}) -> ReaderPid;
i(number,         #ch{channel          = Channel})   -> Channel;
i(user,           #ch{username         = Username})  -> Username;
i(vhost,          #ch{virtual_host     = VHost})     -> VHost;
i(transactional,  #ch{transaction_id   = TxnKey})    -> TxnKey =/= none;
i(consumer_count, #ch{consumer_mapping = ConsumerMapping}) ->
    dict:size(ConsumerMapping);
i(messages_unacknowledged, #ch{unacked_message_q = UAMQ,
                               uncommitted_ack_q = UAQ}) ->
    queue:len(UAMQ) + queue:len(UAQ);
i(acks_uncommitted, #ch{uncommitted_ack_q = UAQ}) ->
    queue:len(UAQ);
i(prefetch_count, #ch{limiter_pid = LimiterPid}) ->
    rabbit_limiter:get_limit(LimiterPid);
i(Item, _) ->
    throw({bad_argument, Item}).

maybe_incr_stats(QXIncs, Measure, #ch{stats_timer = StatsTimer}) ->
    case rabbit_event:stats_level(StatsTimer) of
        fine -> [incr_stats(QX, Inc, Measure) || {QX, Inc} <- QXIncs];
        _    -> ok
    end.

incr_stats({QPid, _} = QX, Inc, Measure) ->
    maybe_monitor(QPid),
    update_measures(queue_exchange_stats, QX, Inc, Measure);
incr_stats(QPid, Inc, Measure) when is_pid(QPid) ->
    maybe_monitor(QPid),
    update_measures(queue_stats, QPid, Inc, Measure);
incr_stats(X, Inc, Measure) ->
    update_measures(exchange_stats, X, Inc, Measure).

maybe_monitor(QPid) ->
    case get({monitoring, QPid}) of
        undefined -> erlang:monitor(process, QPid),
                     put({monitoring, QPid}, true);
        _         -> ok
    end.

update_measures(Type, QX, Inc, Measure) ->
    Measures = case get({Type, QX}) of
                   undefined -> [];
                   D         -> D
               end,
    Cur = case orddict:find(Measure, Measures) of
              error   -> 0;
              {ok, C} -> C
          end,
    put({Type, QX},
        orddict:store(Measure, Cur + Inc, Measures)).

internal_emit_stats(State = #ch{stats_timer = StatsTimer}) ->
    CoarseStats = infos(?STATISTICS_KEYS, State),
    case rabbit_event:stats_level(StatsTimer) of
        coarse ->
            rabbit_event:notify(channel_stats, CoarseStats);
        fine ->
            FineStats =
                [{channel_queue_stats,
                  [{QPid, Stats} || {{queue_stats, QPid}, Stats} <- get()]},
                 {channel_exchange_stats,
                  [{X, Stats} || {{exchange_stats, X}, Stats} <- get()]},
                 {channel_queue_exchange_stats,
                  [{QX, Stats} ||
                      {{queue_exchange_stats, QX}, Stats} <- get()]}],
            rabbit_event:notify(channel_stats, CoarseStats ++ FineStats)
    end.

erase_queue_stats(QPid) ->
    erase({monitoring, QPid}),
    erase({queue_stats, QPid}),
    [erase({queue_exchange_stats, QX}) ||
        {{queue_exchange_stats, QX = {QPid0, _}}, _} <- get(), QPid =:= QPid0].

start_ack_timer(State = #ch{confirm_tref = undefined}) ->
    {ok, TRef} = timer:apply_after(?FLUSH_MULTIPLE_ACKS_INTERVAL,
                                   ?MODULE, flush_multiple_acks, [self()]),
    State #ch { confirm_tref = TRef };
start_ack_timer(State) ->
    State.

stop_ack_timer(State = #ch{confirm_tref = undefined}) ->
    State;
stop_ack_timer(State = #ch{confirm_tref = TRef}) ->
    {ok, cancel} = timer:cancel(TRef),
    State #ch { confirm_tref = undefined }.

handle_multiple_flush(WriterPid, As, NA) ->
    case gb_sets:is_empty(As) of
        true -> ok;
        false -> flush_multiple(As, WriterPid, case gb_sets:is_empty(NA) of
                                                   false -> gb_sets:smallest(NA);
                                                   true  -> gb_sets:largest(As)+1
                                               end)
    end.


flush_multiple(Acks, WriterPid, SmallestNotAcked) ->
    [First | Rest] = gb_sets:to_list(Acks),
    Remaining = case Rest of
                    [] -> [First];
                    _  -> flush_multiple(First, Rest, WriterPid, SmallestNotAcked)
                end,
    lists:foreach(fun(A) ->
                          ok = rabbit_writer:send_command(
                                 WriterPid,
                                 #'basic.ack'{delivery_tag = A})
                  end, Remaining).

flush_multiple(Prev, [Cur | Rest], WriterPid, SNA) ->
    ExpNext = Prev+1,
    case {SNA >= Cur, Cur} of
        {true, ExpNext} ->
            flush_multiple(Cur, Rest, WriterPid, SNA);
        _       ->
            flush_multiple(Prev, [], WriterPid, SNA),
            [Cur | Rest]
    end;
flush_multiple(Prev, [], WriterPid, _) ->
    ok = rabbit_writer:send_command(
           WriterPid,
           #'basic.ack'{delivery_tag = Prev,
                        multiple = true}),
    [].<|MERGE_RESOLUTION|>--- conflicted
+++ resolved
@@ -171,7 +171,7 @@
       StartLimiterFun]) ->
     process_flag(trap_exit, true),
     ok = pg_local:join(rabbit_channels, self()),
-<<<<<<< HEAD
+    StatsTimer = rabbit_event:init_stats_timer(),
     State = #ch{ state                   = starting,
                  channel                 = Channel,
                  reader_pid              = ReaderPid,
@@ -189,40 +189,16 @@
                  consumer_mapping        = dict:new(),
                  blocking                = dict:new(),
                  queue_collector_pid     = CollectorPid,
-                 stats_timer             = rabbit_event:init_stats_timer(),
+                 stats_timer             = StatsTimer,
                  confirm_enabled         = false,
                  published_count         = 0,
                  confirm_multiple        = false,
                  held_confirms           = gb_sets:new(),
                  need_confirming         = gb_sets:new(),
                  qpid_to_msgs            = dict:new() },
-    rabbit_event:notify(
-      channel_created,
-      [{Item, i(Item, State)} || Item <- ?CREATION_EVENT_KEYS]),
-=======
-    StatsTimer = rabbit_event:init_stats_timer(),
-    State = #ch{state                   = starting,
-                channel                 = Channel,
-                reader_pid              = ReaderPid,
-                writer_pid              = WriterPid,
-                limiter_pid             = undefined,
-                start_limiter_fun       = StartLimiterFun,
-                transaction_id          = none,
-                tx_participants         = sets:new(),
-                next_tag                = 1,
-                uncommitted_ack_q       = queue:new(),
-                unacked_message_q       = queue:new(),
-                username                = Username,
-                virtual_host            = VHost,
-                most_recently_declared_queue = <<>>,
-                consumer_mapping        = dict:new(),
-                blocking                = dict:new(),
-                queue_collector_pid     = CollectorPid,
-                stats_timer             = StatsTimer},
     rabbit_event:notify(channel_created, infos(?CREATION_EVENT_KEYS, State)),
     rabbit_event:if_enabled(StatsTimer,
                             fun() -> internal_emit_stats(State) end),
->>>>>>> 42cd6a4e
     {ok, State, hibernate,
      {backoff, ?HIBERNATE_AFTER_MIN, ?HIBERNATE_AFTER_MIN, ?DESIRED_HIBERNATE}}.
 
@@ -299,12 +275,8 @@
 
 handle_cast(emit_stats, State = #ch{stats_timer = StatsTimer}) ->
     internal_emit_stats(State),
-<<<<<<< HEAD
-    {noreply, State};
-=======
     {noreply,
-     State#ch{stats_timer = rabbit_event:reset_stats_timer(StatsTimer)}}.
->>>>>>> 42cd6a4e
+     State#ch{stats_timer = rabbit_event:reset_stats_timer(StatsTimer)}};
 
 handle_cast(flush_multiple_acks,
             State = #ch{writer_pid      = WriterPid,
@@ -337,24 +309,18 @@
     erase_queue_stats(QPid),
     {noreply, queue_blocked(QPid, State1)}.
 
-<<<<<<< HEAD
 handle_pre_hibernate(State = #ch { writer_pid      = WriterPid,
                                    held_confirms   = As,
+                                   stats_timer     = StatsTimer,
                                    need_confirming = NA }) ->
     ok = clear_permission_cache(),
     handle_multiple_flush(WriterPid, As, NA),
-    {hibernate, stop_stats_timer(
-                  State #ch { held_confirms = gb_sets:new(),
-                              confirm_tref = undefined })}.
-=======
-handle_pre_hibernate(State = #ch{stats_timer = StatsTimer}) ->
-    ok = clear_permission_cache(),
-    rabbit_event:if_enabled(StatsTimer, fun () ->
-                                                internal_emit_stats(State)
+    rabbit_event:if_enabled(StatsTimer, fun() ->
+                                               internal_emit_stats(State)
                                         end),
-    {hibernate,
-     State#ch{stats_timer = rabbit_event:stop_stats_timer(StatsTimer)}}.
->>>>>>> 42cd6a4e
+    {hibernate, State #ch { held_confirms = gb_sets:new(),
+                            stats_timer = rabbit_event:stop_stats_timer(StatsTimer),
+                            confirm_tref = undefined }}.
 
 terminate(_Reason, State = #ch{state = terminating}) ->
     terminate(State);
