--- conflicted
+++ resolved
@@ -42,7 +42,7 @@
 
 -export([init/1, terminate/2, code_change/3, handle_call/3, handle_cast/2,
          handle_info/2, handle_pre_hibernate/1, prioritise_call/3,
-         prioritise_cast/2]).
+         prioritise_cast/2, prioritise_info/2]).
 
 -record(ch, {state, channel, reader_pid, writer_pid, limiter_pid,
              start_limiter_fun, transaction_id, tx_participants, next_tag,
@@ -160,11 +160,7 @@
     rabbit_misc:filter_exit_map(fun (C) -> info(C, Items) end, list()).
 
 emit_stats(Pid) ->
-<<<<<<< HEAD
-    gen_server2:cast(Pid, emit_stats).
-=======
     catch erlang:send(Pid, emit_stats).
->>>>>>> 4ba584d5
 
 %%---------------------------------------------------------------------------
 
@@ -212,8 +208,13 @@
 
 prioritise_cast(Msg, _State) ->
     case Msg of
-        emit_stats -> 7;
-        _          -> 0
+        _              -> 0
+    end.
+
+prioritise_info(Msg, _State) ->
+    case Msg of
+        emit_stats     -> 7;
+        _              -> 0
     end.
 
 handle_call(flush, _From, State) ->
@@ -286,24 +287,15 @@
                      end, State),
     noreply(State1#ch{next_tag = DeliveryTag + 1});
 
-handle_cast(emit_stats, State = #ch{stats_timer = StatsTimer}) ->
-    internal_emit_stats(State),
-    {noreply,
-     State#ch{stats_timer = rabbit_event:reset_stats_timer(StatsTimer)},
-     hibernate};
-
 handle_cast({confirm, MsgSeqNo, From}, State) ->
     {noreply, confirm(MsgSeqNo, From, State)}.
 
-<<<<<<< HEAD
-=======
 handle_info(emit_stats, State = #ch{stats_timer = StatsTimer}) ->
     internal_emit_stats(State),
     {noreply,
      State#ch{stats_timer = rabbit_event:reset_stats_timer(StatsTimer)},
      hibernate};
 
->>>>>>> 4ba584d5
 handle_info(flush_confirms, State) ->
     {noreply, internal_flush_confirms(State)};
 
