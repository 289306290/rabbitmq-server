%%   The contents of this file are subject to the Mozilla Public License
%%   Version 1.1 (the "License"); you may not use this file except in
%%   compliance with the License. You may obtain a copy of the License at
%%   http://www.mozilla.org/MPL/
%%
%%   Software distributed under the License is distributed on an "AS IS"
%%   basis, WITHOUT WARRANTY OF ANY KIND, either express or implied. See the
%%   License for the specific language governing rights and limitations
%%   under the License.
%%
%%   The Original Code is RabbitMQ.
%%
%%   The Initial Developers of the Original Code are LShift Ltd,
%%   Cohesive Financial Technologies LLC, and Rabbit Technologies Ltd.
%%
%%   Portions created before 22-Nov-2008 00:00:00 GMT by LShift Ltd,
%%   Cohesive Financial Technologies LLC, or Rabbit Technologies Ltd
%%   are Copyright (C) 2007-2008 LShift Ltd, Cohesive Financial
%%   Technologies LLC, and Rabbit Technologies Ltd.
%%
%%   Portions created by LShift Ltd are Copyright (C) 2007-2010 LShift
%%   Ltd. Portions created by Cohesive Financial Technologies LLC are
%%   Copyright (C) 2007-2010 Cohesive Financial Technologies
%%   LLC. Portions created by Rabbit Technologies Ltd are Copyright
%%   (C) 2007-2010 Rabbit Technologies Ltd.
%%
%%   All Rights Reserved.
%%
%%   Contributor(s): ______________________________________.
%%

-module(rabbit_reader).
-include("rabbit_framing.hrl").
-include("rabbit.hrl").

-export([start_link/0, info_keys/0, info/1, info/2, shutdown/2]).

-export([system_continue/3, system_terminate/4, system_code_change/4]).

-export([init/1, mainloop/3]).

-export([server_properties/0]).

-export([analyze_frame/3]).

-import(gen_tcp).
-import(fprof).
-import(inet).
-import(prim_inet).

-define(HANDSHAKE_TIMEOUT, 10).
-define(NORMAL_TIMEOUT, 3).
-define(CLOSING_TIMEOUT, 1).
-define(CHANNEL_TERMINATION_TIMEOUT, 3).
-define(SILENT_CLOSE_DELAY, 3).
-define(FRAME_MAX, 131072). %% set to zero once QPid fix their negotiation

%---------------------------------------------------------------------------

-record(v1, {sock, connection, callback, recv_ref, connection_state,
             queue_collector}).

-define(INFO_KEYS,
        [pid, address, port, peer_address, peer_port,
         recv_oct, recv_cnt, send_oct, send_cnt, send_pend, state, channels,
         protocol, user, vhost, timeout, frame_max, client_properties]).

%% connection lifecycle
%%
%% all state transitions and terminations are marked with *...*
%%
%% The lifecycle begins with: start handshake_timeout timer, *pre-init*
%%
%% all states, unless specified otherwise:
%%   socket error -> *exit*
%%   socket close -> *throw*
%%   writer send failure -> *throw*
%%   forced termination -> *exit*
%%   handshake_timeout -> *throw*
%% pre-init:
%%   receive protocol header -> send connection.start, *starting*
%% starting:
%%   receive connection.start_ok -> send connection.tune, *tuning*
%% tuning:
%%   receive connection.tune_ok -> start heartbeats, *opening*
%% opening:
%%   receive connection.open -> send connection.open_ok, *running*
%% running:
%%   receive connection.close ->
%%     tell channels to terminate gracefully
%%     if no channels then send connection.close_ok, start
%%        terminate_connection timer, *closed*
%%     else *closing*
%%   forced termination
%%   -> wait for channels to terminate forcefully, start
%%      terminate_connection timer, send close, *exit*
%%   channel exit with hard error
%%   -> log error, wait for channels to terminate forcefully, start
%%      terminate_connection timer, send close, *closed*
%%   channel exit with soft error
%%   -> log error, mark channel as closing, *running*
%%   handshake_timeout -> ignore, *running*
%%   heartbeat timeout -> *throw*
%% closing:
%%   socket close -> *terminate*
%%   receive connection.close -> send connection.close_ok,
%%     *closing*
%%   receive frame -> ignore, *closing*
%%   handshake_timeout -> ignore, *closing*
%%   heartbeat timeout -> *throw*
%%   channel exit with hard error
%%   -> log error, wait for channels to terminate forcefully, start
%%      terminate_connection timer, send close, *closed*
%%   channel exit with soft error
%%   -> log error, mark channel as closing
%%      if last channel to exit then send connection.close_ok,
%%         start terminate_connection timer, *closed*
%%      else *closing*
%%   channel exits normally
%%   -> if last channel to exit then send connection.close_ok,
%%      start terminate_connection timer, *closed*
%% closed:
%%   socket close -> *terminate*
%%   receive connection.close -> send connection.close_ok,
%%     *closed*
%%   receive connection.close_ok -> self() ! terminate_connection,
%%     *closed*
%%   receive frame -> ignore, *closed*
%%   terminate_connection timeout -> *terminate*
%%   handshake_timeout -> ignore, *closed*
%%   heartbeat timeout -> *throw*
%%   channel exit -> log error, *closed*
%%
%%
%% TODO: refactor the code so that the above is obvious

%%----------------------------------------------------------------------------

-ifdef(use_specs).

-spec(info_keys/0 :: () -> [rabbit_types:info_key()]).
-spec(info/1 :: (pid()) -> [rabbit_types:info()]).
-spec(info/2 :: (pid(), [rabbit_types:info_key()]) -> [rabbit_types:info()]).
-spec(shutdown/2 :: (pid(), string()) -> 'ok').
-spec(server_properties/0 :: () -> rabbit_framing:amqp_table()).

-endif.

%%--------------------------------------------------------------------------

start_link() ->
    {ok, proc_lib:spawn_link(?MODULE, init, [self()])}.

shutdown(Pid, Explanation) ->
    gen_server:call(Pid, {shutdown, Explanation}, infinity).

init(Parent) ->
    Deb = sys:debug_options([]),
    receive
        {go, Sock, SockTransform} ->
            start_connection(Parent, Deb, Sock, SockTransform)
    end.

system_continue(Parent, Deb, State) ->
    ?MODULE:mainloop(Parent, Deb, State).

system_terminate(Reason, _Parent, _Deb, _State) ->
    exit(Reason).

system_code_change(Misc, _Module, _OldVsn, _Extra) ->
    {ok, Misc}.

info_keys() -> ?INFO_KEYS.

info(Pid) ->
    gen_server:call(Pid, info, infinity).

info(Pid, Items) ->
    case gen_server:call(Pid, {info, Items}, infinity) of
        {ok, Res}      -> Res;
        {error, Error} -> throw(Error)
    end.

setup_profiling() ->
    Value = rabbit_misc:get_config(profiling_enabled, false),
    case Value of
        once ->
            rabbit_log:info("Enabling profiling for this connection, "
                            "and disabling for subsequent.~n"),
            rabbit_misc:set_config(profiling_enabled, false),
            fprof:trace(start);
        true ->
            rabbit_log:info("Enabling profiling for this connection.~n"),
            fprof:trace(start);
        false ->
            ok
    end,
    Value.

teardown_profiling(Value) ->
    case Value of
        false ->
            ok;
        _ ->
            rabbit_log:info("Completing profiling for this connection.~n"),
            fprof:trace(stop),
            fprof:profile(),
            fprof:analyse([{dest, []}, {cols, 100}])
    end.

server_properties() ->
    {ok, Product} = application:get_key(rabbit, id),
    {ok, Version} = application:get_key(rabbit, vsn),
    [{list_to_binary(K), longstr, list_to_binary(V)} ||
        {K, V} <- [{"product",     Product},
                   {"version",     Version},
                   {"platform",    "Erlang/OTP"},
                   {"copyright",   ?COPYRIGHT_MESSAGE},
                   {"information", ?INFORMATION_MESSAGE}]].

inet_op(F) -> rabbit_misc:throw_on_error(inet_error, F).

socket_op(Sock, Fun) ->
    case Fun(Sock) of
        {ok, Res}       -> Res;
        {error, Reason} -> rabbit_log:error("error on TCP connection ~p:~p~n",
                                            [self(), Reason]),
                           rabbit_log:info("closing TCP connection ~p~n",
                                           [self()]),
                           exit(normal)
    end.

start_connection(Parent, Deb, Sock, SockTransform) ->
    process_flag(trap_exit, true),
    {PeerAddress, PeerPort} = socket_op(Sock, fun rabbit_net:peername/1),
    PeerAddressS = inet_parse:ntoa(PeerAddress),
    rabbit_log:info("starting TCP connection ~p from ~s:~p~n",
                    [self(), PeerAddressS, PeerPort]),
    ClientSock = socket_op(Sock, SockTransform),
    erlang:send_after(?HANDSHAKE_TIMEOUT * 1000, self(),
                      handshake_timeout),
    ProfilingValue = setup_profiling(),
    {ok, Collector} = rabbit_queue_collector:start_link(),
    try
        mainloop(Parent, Deb, switch_callback(
                                #v1{sock = ClientSock,
                                    connection = #connection{
                                      user = none,
                                      timeout_sec = ?HANDSHAKE_TIMEOUT,
                                      frame_max = ?FRAME_MIN_SIZE,
                                      vhost = none,
                                      client_properties = none,
                                      protocol = none},
                                    callback = uninitialized_callback,
                                    recv_ref = none,
                                    connection_state = pre_init,
                                    queue_collector = Collector},
                                handshake, 8))
    catch
        Ex -> (if Ex == connection_closed_abruptly ->
                       fun rabbit_log:warning/2;
                  true ->
                       fun rabbit_log:error/2
               end)("exception on TCP connection ~p from ~s:~p~n~p~n",
                    [self(), PeerAddressS, PeerPort, Ex])
    after
        rabbit_log:info("closing TCP connection ~p from ~s:~p~n",
                        [self(), PeerAddressS, PeerPort]),
        %% We don't close the socket explicitly. The reader is the
        %% controlling process and hence its termination will close
        %% the socket. Furthermore, gen_tcp:close/1 waits for pending
        %% output to be sent, which results in unnecessary delays.
        %%
        %% gen_tcp:close(ClientSock),
        teardown_profiling(ProfilingValue),
        rabbit_queue_collector:shutdown(Collector),
        rabbit_misc:unlink_and_capture_exit(Collector)
    end,
    done.

mainloop(Parent, Deb, State = #v1{sock= Sock, recv_ref = Ref}) ->
    %%?LOGDEBUG("Reader mainloop: ~p bytes available, need ~p~n", [HaveBytes, WaitUntilNBytes]),
    receive
        {inet_async, Sock, Ref, {ok, Data}} ->
            {State1, Callback1, Length1} =
                handle_input(State#v1.callback, Data,
                             State#v1{recv_ref = none}),
            mainloop(Parent, Deb,
                     switch_callback(State1, Callback1, Length1));
        {inet_async, Sock, Ref, {error, closed}} ->
            if State#v1.connection_state =:= closed ->
                    State;
               true ->
                    throw(connection_closed_abruptly)
            end;
        {inet_async, Sock, Ref, {error, Reason}} ->
            throw({inet_error, Reason});
        {'EXIT', Parent, Reason} ->
            terminate(io_lib:format("broker forced connection closure "
                                    "with reason '~w'", [Reason]), State),
            %% this is what we are expected to do according to
            %% http://www.erlang.org/doc/man/sys.html
            %%
            %% If we wanted to be *really* nice we should wait for a
            %% while for clients to close the socket at their end,
            %% just as we do in the ordinary error case. However,
            %% since this termination is initiated by our parent it is
            %% probably more important to exit quickly.
            exit(Reason);
        {channel_exit, _Chan, E = {writer, send_failed, _Error}} ->
            throw(E);
        {channel_exit, Channel, Reason} ->
            mainloop(Parent, Deb, handle_channel_exit(Channel, Reason, State));
        {'EXIT', Pid, Reason} ->
            mainloop(Parent, Deb, handle_dependent_exit(Pid, Reason, State));
        terminate_connection ->
            State;
        handshake_timeout ->
            if State#v1.connection_state =:= running orelse
               State#v1.connection_state =:= closing orelse
               State#v1.connection_state =:= closed ->
                    mainloop(Parent, Deb, State);
               true ->
                    throw({handshake_timeout, State#v1.callback})
            end;
        timeout ->
            throw({timeout, State#v1.connection_state});
        {'$gen_call', From, {shutdown, Explanation}} ->
            {ForceTermination, NewState} = terminate(Explanation, State),
            gen_server:reply(From, ok),
            case ForceTermination of
                force  -> ok;
                normal -> mainloop(Parent, Deb, NewState)
            end;
        {'$gen_call', From, info} ->
            gen_server:reply(From, infos(?INFO_KEYS, State)),
            mainloop(Parent, Deb, State);
        {'$gen_call', From, {info, Items}} ->
            gen_server:reply(From, try {ok, infos(Items, State)}
                                   catch Error -> {error, Error}
                                   end),
            mainloop(Parent, Deb, State);
        {system, From, Request} ->
            sys:handle_system_msg(Request, From,
                                  Parent, ?MODULE, Deb, State);
        Other ->
            %% internal error -> something worth dying for
            exit({unexpected_message, Other})
    end.

switch_callback(OldState, NewCallback, Length) ->
    Ref = inet_op(fun () -> rabbit_net:async_recv(
                              OldState#v1.sock, Length, infinity) end),
    OldState#v1{callback = NewCallback,
                recv_ref = Ref}.

terminate(Explanation, State = #v1{connection_state = running}) ->
    {normal, send_exception(State, 0,
                            rabbit_misc:amqp_error(
                              connection_forced, Explanation, [], none))};
terminate(_Explanation, State) ->
    {force, State}.

close_connection(State = #v1{connection = #connection{
                               timeout_sec = TimeoutSec}}) ->
    %% We terminate the connection after the specified interval, but
    %% no later than ?CLOSING_TIMEOUT seconds.
    TimeoutMillisec =
        1000 * if TimeoutSec > 0 andalso
                  TimeoutSec < ?CLOSING_TIMEOUT -> TimeoutSec;
                  true -> ?CLOSING_TIMEOUT
               end,
    erlang:send_after(TimeoutMillisec, self(), terminate_connection),
    State#v1{connection_state = closed}.

close_channel(Channel, State) ->
    put({channel, Channel}, closing),
    State.

handle_channel_exit(Channel, Reason, State) ->
    handle_exception(State, Channel, Reason).

handle_dependent_exit(Pid, normal, State) ->
    erase({chpid, Pid}),
    maybe_close(State);
handle_dependent_exit(Pid, Reason, State) ->
    case channel_cleanup(Pid) of
        undefined -> exit({abnormal_dependent_exit, Pid, Reason});
        Channel   -> maybe_close(handle_exception(State, Channel, Reason))
    end.

channel_cleanup(Pid) ->
    case get({chpid, Pid}) of
        undefined          -> undefined;
        {channel, Channel} -> erase({channel, Channel}),
                              erase({chpid, Pid}),
                              Channel
    end.

all_channels() -> [Pid || {{chpid, Pid},_} <- get()].

terminate_channels() ->
    NChannels = length([exit(Pid, normal) || Pid <- all_channels()]),
    if NChannels > 0 ->
            Timeout = 1000 * ?CHANNEL_TERMINATION_TIMEOUT * NChannels,
            TimerRef = erlang:send_after(Timeout, self(), cancel_wait),
            wait_for_channel_termination(NChannels, TimerRef);
       true -> ok
    end.

wait_for_channel_termination(0, TimerRef) ->
    case erlang:cancel_timer(TimerRef) of
        false -> receive
                     cancel_wait -> ok
                 end;
        _     -> ok
    end;

wait_for_channel_termination(N, TimerRef) ->
    receive
        {'EXIT', Pid, Reason} ->
            case channel_cleanup(Pid) of
                undefined ->
                    exit({abnormal_dependent_exit, Pid, Reason});
                Channel ->
                    case Reason of
                        normal -> ok;
                        _ ->
                            rabbit_log:error(
                              "connection ~p, channel ~p - "
                              "error while terminating:~n~p~n",
                              [self(), Channel, Reason])
                    end,
                    wait_for_channel_termination(N-1, TimerRef)
            end;
        cancel_wait ->
            exit(channel_termination_timeout)
    end.

maybe_close(State = #v1{connection_state = closing,
                        queue_collector = Collector,
                        connection = #connection{protocol = Protocol},
                        sock = Sock}) ->
    case all_channels() of
        [] ->
            %% Spec says "Exclusive queues may only be accessed by the current
            %% connection, and are deleted when that connection closes."
            %% This does not strictly imply synchrony, but in practice it seems
            %% to be what people assume.
            rabbit_queue_collector:delete_all(Collector),
            ok = send_on_channel0(Sock, #'connection.close_ok'{}, Protocol),
            close_connection(State);
        _  -> State
    end;
maybe_close(State) ->
    State.

handle_frame(Type, 0, Payload,
             State = #v1{connection_state = CS,
                         connection = #connection{protocol = Protocol}})
  when CS =:= closing; CS =:= closed ->
    case analyze_frame(Type, Payload, Protocol) of
        {method, MethodName, FieldsBin} ->
            handle_method0(MethodName, FieldsBin, State);
        _Other -> State
    end;
handle_frame(_Type, _Channel, _Payload, State = #v1{connection_state = CS})
  when CS =:= closing; CS =:= closed ->
    State;
handle_frame(Type, 0, Payload,
             State = #v1{connection = #connection{protocol = Protocol}}) ->
    case analyze_frame(Type, Payload, Protocol) of
        error     -> throw({unknown_frame, 0, Type, Payload});
        heartbeat -> State;
        {method, MethodName, FieldsBin} ->
            handle_method0(MethodName, FieldsBin, State);
        Other -> throw({unexpected_frame_on_channel0, Other})
    end;
handle_frame(Type, Channel, Payload,
             State = #v1{connection = #connection{protocol = Protocol}}) ->
    case analyze_frame(Type, Payload, Protocol) of
        error         -> throw({unknown_frame, Channel, Type, Payload});
        heartbeat     -> throw({unexpected_heartbeat_frame, Channel});
        AnalyzedFrame ->
            %%?LOGDEBUG("Ch ~p Frame ~p~n", [Channel, AnalyzedFrame]),
            case get({channel, Channel}) of
                {chpid, ChPid} ->
                    case AnalyzedFrame of
                        {method, 'channel.close', _} ->
                            erase({channel, Channel});
                        _ -> ok
                    end,
                    ok = rabbit_framing_channel:process(ChPid, AnalyzedFrame),
                    State;
                closing ->
                    %% According to the spec, after sending a
                    %% channel.close we must ignore all frames except
                    %% channel.close and channel.close_ok.  In the
                    %% event of a channel.close, we should send back a
                    %% channel.close_ok.
                    case AnalyzedFrame of
                        {method, 'channel.close_ok', _} ->
                            erase({channel, Channel});
                        {method, 'channel.close', _} ->
                            %% We're already closing this channel, so
                            %% there's no cleanup to do (notify
                            %% queues, etc.)
                            ok = rabbit_writer:send_command(State#v1.sock,
                                                            #'channel.close_ok'{});
                        _ -> ok
                    end,
                    State;
                undefined ->
                    case State#v1.connection_state of
                        running -> ok = send_to_new_channel(
                                          Channel, AnalyzedFrame, State),
                                   State;
                        Other   -> throw({channel_frame_while_starting,
                                          Channel, Other, AnalyzedFrame})
                    end
            end
    end.

analyze_frame(?FRAME_METHOD,
              <<ClassId:16, MethodId:16, MethodFields/binary>>,
              Protocol) ->
    MethodName = Protocol:lookup_method_name({ClassId, MethodId}),
    {method, MethodName, MethodFields};
analyze_frame(?FRAME_HEADER,
              <<ClassId:16, Weight:16, BodySize:64, Properties/binary>>,
              _Protocol) ->
    {content_header, ClassId, Weight, BodySize, Properties};
analyze_frame(?FRAME_BODY, Body, _Protocol) ->
    {content_body, Body};
analyze_frame(?FRAME_HEARTBEAT, <<>>, _Protocol) ->
    heartbeat;
analyze_frame(_Type, _Body, _Protocol) ->
    error.

handle_input(frame_header, <<Type:8,Channel:16,PayloadSize:32>>, State) ->
    %%?LOGDEBUG("Got frame header: ~p/~p/~p~n", [Type, Channel, PayloadSize]),
    {State, {frame_payload, Type, Channel, PayloadSize}, PayloadSize + 1};

handle_input({frame_payload, Type, Channel, PayloadSize}, PayloadAndMarker, State) ->
    case PayloadAndMarker of
        <<Payload:PayloadSize/binary, ?FRAME_END>> ->
            %%?LOGDEBUG("Frame completed: ~p/~p/~p~n", [Type, Channel, Payload]),
            NewState = handle_frame(Type, Channel, Payload, State),
            {NewState, frame_header, 7};
        _ ->
            throw({bad_payload, PayloadAndMarker})
    end;

%% The two rules pertaining to version negotiation:
%%
%% * If the server cannot support the protocol specified in the
%% protocol header, it MUST respond with a valid protocol header and
%% then close the socket connection.
%%
%% * The server MUST provide a protocol version that is lower than or
%% equal to that requested by the client in the protocol header.
handle_input(handshake, <<"AMQP", 0, 0, 9, 1>>, State) ->
    start_connection({0, 9, 1}, rabbit_framing_amqp_0_9_1, State);

handle_input(handshake, <<"AMQP", 1, 1, 0, 9>>, State) ->
    start_connection({0, 9, 0}, rabbit_framing_amqp_0_9_1, State);

%% the 0-8 spec, confusingly, defines the version as 8-0
handle_input(handshake, <<"AMQP", 1, 1, 8, 0>>, State) ->
    start_connection({8, 0, 0}, rabbit_framing_amqp_0_8, State);

handle_input(handshake, <<"AMQP", A, B, C, D>>, #v1{sock = Sock}) ->
    refuse_connection(Sock, {bad_version, A, B, C, D});

handle_input(handshake, Other, #v1{sock = Sock}) ->
    refuse_connection(Sock, {bad_header, Other});

handle_input(Callback, Data, _State) ->
    throw({bad_input, Callback, Data}).

%% Offer a protocol version to the client.  Connection.start only
%% includes a major and minor version number, Luckily 0-9 and 0-9-1
%% are similar enough that clients will be happy with either.
start_connection({ProtocolMajor, ProtocolMinor, _ProtocolRevision},
                 Protocol,
                 State = #v1{sock = Sock, connection = Connection}) ->
    Start = #'connection.start'{ version_major = ProtocolMajor,
                                 version_minor = ProtocolMinor,
                                 server_properties = server_properties(),
                                 mechanisms = <<"PLAIN AMQPLAIN">>,
                                 locales = <<"en_US">> },
    ok = send_on_channel0(Sock, Start, Protocol),
    {State#v1{connection = Connection#connection{
                             timeout_sec = ?NORMAL_TIMEOUT,
                             protocol = Protocol},
              connection_state = starting},
     frame_header, 7}.

refuse_connection(Sock, Exception) ->
    ok = inet_op(fun () -> rabbit_net:send(Sock, <<"AMQP",0,0,9,1>>) end),
    throw(Exception).

%%--------------------------------------------------------------------------

handle_method0(MethodName, FieldsBin,
               State = #v1{connection = #connection{protocol = Protocol}}) ->
    try
        handle_method0(Protocol:decode_method_fields(MethodName, FieldsBin),
                       State)
    catch exit:Reason ->
            CompleteReason = case Reason of
                                 #amqp_error{method = none} ->
                                     Reason#amqp_error{method = MethodName};
                                 OtherReason -> OtherReason
                             end,
            case State#v1.connection_state of
                running -> send_exception(State, 0, CompleteReason);
                %% We don't trust the client at this point - force
                %% them to wait for a bit so they can't DOS us with
                %% repeated failed logins etc.
                Other   -> timer:sleep(?SILENT_CLOSE_DELAY * 1000),
                           throw({channel0_error, Other, CompleteReason})
            end
    end.

handle_method0(#'connection.start_ok'{mechanism = Mechanism,
                                      response = Response,
                                      client_properties = ClientProperties},
               State = #v1{connection_state = starting,
                           connection = Connection =
                               #connection{protocol = Protocol},
                           sock = Sock}) ->
    User = rabbit_access_control:check_login(Mechanism, Response),
    Tune = #'connection.tune'{channel_max = 0,
                              frame_max = ?FRAME_MAX,
                              heartbeat = 0},
    ok = send_on_channel0(Sock, Tune, Protocol),
    State#v1{connection_state = tuning,
             connection = Connection#connection{
                            user = User,
                            client_properties = ClientProperties}};
handle_method0(#'connection.tune_ok'{frame_max = FrameMax,
                                     heartbeat = ClientHeartbeat},
               State = #v1{connection_state = tuning,
                           connection = Connection,
                           sock = Sock}) ->
    if (FrameMax /= 0) and (FrameMax < ?FRAME_MIN_SIZE) ->
            rabbit_misc:protocol_error(
              not_allowed, "frame_max=~w < ~w min size",
              [FrameMax, ?FRAME_MIN_SIZE]);
       (?FRAME_MAX /= 0) and (FrameMax > ?FRAME_MAX) ->
            rabbit_misc:protocol_error(
              not_allowed, "frame_max=~w > ~w max size",
              [FrameMax, ?FRAME_MAX]);
       true ->
            rabbit_heartbeat:start_heartbeat(Sock, ClientHeartbeat),
            State#v1{connection_state = opening,
                     connection = Connection#connection{
                                    timeout_sec = ClientHeartbeat,
                                    frame_max = FrameMax}}
    end;

handle_method0(#'connection.open'{virtual_host = VHostPath},

               State = #v1{connection_state = opening,
                           connection = Connection = #connection{
                                          user = User,
                                          protocol = Protocol},
                           sock = Sock}) ->
    ok = rabbit_access_control:check_vhost_access(User, VHostPath),
    NewConnection = Connection#connection{vhost = VHostPath},
    ok = send_on_channel0(Sock, #'connection.open_ok'{}, Protocol),
    State#v1{connection_state = running,
             connection = NewConnection};
handle_method0(#'connection.close'{},
               State = #v1{connection_state = running}) ->
    lists:foreach(fun rabbit_framing_channel:shutdown/1, all_channels()),
    maybe_close(State#v1{connection_state = closing});
<<<<<<< HEAD
handle_method0(#'connection.close'{}, State = #v1{connection_state = CS})
  when CS =:= closing; CS =:= closed ->
    %% We're already closed or closing, so we don't need to cleanup
    %% anything.
    ok = send_on_channel0(State#v1.sock, #'connection.close_ok'{}),
=======
handle_method0(#'connection.close'{},
               State = #v1{connection_state = CS,
                           connection = #connection{protocol = Protocol},
                           sock = Sock})
  when CS =:= closing; CS =:= closed ->
    %% We're already closed or closing, so we don't need to cleanup
    %% anything.
    ok = send_on_channel0(Sock, #'connection.close_ok'{}, Protocol),
>>>>>>> dd999bfe
    State;
handle_method0(#'connection.close_ok'{},
               State = #v1{connection_state = closed}) ->
    self() ! terminate_connection,
    State;
handle_method0(_Method, State = #v1{connection_state = CS})
  when CS =:= closing; CS =:= closed ->
    State;
handle_method0(_Method, #v1{connection_state = S}) ->
    rabbit_misc:protocol_error(
      channel_error, "unexpected method in connection state ~w", [S]).

send_on_channel0(Sock, Method, Protocol) ->
    ok = rabbit_writer:internal_send_command(Sock, 0, Method, Protocol).

%%--------------------------------------------------------------------------

infos(Items, State) -> [{Item, i(Item, State)} || Item <- Items].

i(pid, #v1{}) ->
    self();
i(address, #v1{sock = Sock}) ->
    {ok, {A, _}} = rabbit_net:sockname(Sock),
    A;
i(port, #v1{sock = Sock}) ->
    {ok, {_, P}} = rabbit_net:sockname(Sock),
    P;
i(peer_address, #v1{sock = Sock}) ->
    {ok, {A, _}} = rabbit_net:peername(Sock),
    A;
i(peer_port, #v1{sock = Sock}) ->
    {ok, {_, P}} = rabbit_net:peername(Sock),
    P;
i(SockStat, #v1{sock = Sock}) when SockStat =:= recv_oct;
                                   SockStat =:= recv_cnt;
                                   SockStat =:= send_oct;
                                   SockStat =:= send_cnt;
                                   SockStat =:= send_pend ->
    case rabbit_net:getstat(Sock, [SockStat]) of
        {ok, [{SockStat, StatVal}]} -> StatVal;
        {error, einval}             -> undefined;
        {error, Error}              -> throw({cannot_get_socket_stats, Error})
    end;
i(state, #v1{connection_state = S}) ->
    S;
i(channels, #v1{}) ->
    length(all_channels());
i(protocol, #v1{connection = #connection{protocol = none}}) ->
    none;
i(protocol, #v1{connection = #connection{protocol = Protocol}}) ->
    Protocol:version();
i(user, #v1{connection = #connection{user = #user{username = Username}}}) ->
    Username;
i(user, #v1{connection = #connection{user = none}}) ->
    '';
i(vhost, #v1{connection = #connection{vhost = VHost}}) ->
    VHost;
i(timeout, #v1{connection = #connection{timeout_sec = Timeout}}) ->
    Timeout;
i(frame_max, #v1{connection = #connection{frame_max = FrameMax}}) ->
    FrameMax;
i(client_properties, #v1{connection = #connection{
                           client_properties = ClientProperties}}) ->
    ClientProperties;
i(Item, #v1{}) ->
    throw({bad_argument, Item}).

%%--------------------------------------------------------------------------

send_to_new_channel(Channel, AnalyzedFrame,
                    State = #v1{queue_collector = Collector}) ->
    #v1{sock = Sock, connection = #connection{
                       frame_max = FrameMax,
                       user = #user{username = Username},
                       vhost = VHost,
                       protocol = Protocol}} = State,
    {ok, WriterPid} = rabbit_writer:start(Sock, Channel, FrameMax, Protocol),
    {ok, ChPid} = rabbit_framing_channel:start_link(
                    fun rabbit_channel:start_link/6,
                    [Channel, self(), WriterPid, Username, VHost, Collector],
                    Protocol),
    put({channel, Channel}, {chpid, ChPid}),
    put({chpid, ChPid}, {channel, Channel}),
    ok = rabbit_framing_channel:process(ChPid, AnalyzedFrame).

log_channel_error(ConnectionState, Channel, Reason) ->
    rabbit_log:error("connection ~p (~p), channel ~p - error:~n~p~n",
                     [self(), ConnectionState, Channel, Reason]).

handle_exception(State = #v1{connection_state = closed}, Channel, Reason) ->
    log_channel_error(closed, Channel, Reason),
    State;
handle_exception(State = #v1{connection_state = CS}, Channel, Reason) ->
    log_channel_error(CS, Channel, Reason),
    send_exception(State, Channel, Reason).

send_exception(State = #v1{connection = #connection{protocol = Protocol}},
               Channel, Reason) ->
    {ShouldClose, CloseChannel, CloseMethod} =
        map_exception(Channel, Reason, Protocol),
    NewState = case ShouldClose of
                   true  -> terminate_channels(),
                            close_connection(State);
                   false -> close_channel(Channel, State)
               end,
    ok = rabbit_writer:internal_send_command(
           NewState#v1.sock, CloseChannel, CloseMethod, Protocol),
    NewState.

map_exception(Channel, Reason, Protocol) ->
    {SuggestedClose, ReplyCode, ReplyText, FailedMethod} =
        lookup_amqp_exception(Reason, Protocol),
    ShouldClose = SuggestedClose or (Channel == 0),
    {ClassId, MethodId} = case FailedMethod of
                              {_, _} -> FailedMethod;
                              none   -> {0, 0};
                              _      -> Protocol:method_id(FailedMethod)
                          end,
    {CloseChannel, CloseMethod} =
        case ShouldClose of
            true -> {0, #'connection.close'{reply_code = ReplyCode,
                                            reply_text = ReplyText,
                                            class_id = ClassId,
                                            method_id = MethodId}};
            false -> {Channel, #'channel.close'{reply_code = ReplyCode,
                                                reply_text = ReplyText,
                                                class_id = ClassId,
                                                method_id = MethodId}}
        end,
    {ShouldClose, CloseChannel, CloseMethod}.

lookup_amqp_exception(#amqp_error{name        = Name,
                                  explanation = Expl,
                                  method      = Method},
                      Protocol) ->
    {ShouldClose, Code, Text} = Protocol:lookup_amqp_exception(Name),
    ExplBin = amqp_exception_explanation(Text, Expl),
    {ShouldClose, Code, ExplBin, Method};
lookup_amqp_exception(Other, Protocol) ->
    rabbit_log:warning("Non-AMQP exit reason '~p'~n", [Other]),
    {ShouldClose, Code, Text} = Protocol:lookup_amqp_exception(internal_error),
    {ShouldClose, Code, Text, none}.

amqp_exception_explanation(Text, Expl) ->
    ExplBin = list_to_binary(Expl),
    CompleteTextBin = <<Text/binary, " - ", ExplBin/binary>>,
    if size(CompleteTextBin) > 255 -> <<CompleteTextBin:252/binary, "...">>;
       true                        -> CompleteTextBin
    end.<|MERGE_RESOLUTION|>--- conflicted
+++ resolved
@@ -676,13 +676,6 @@
                State = #v1{connection_state = running}) ->
     lists:foreach(fun rabbit_framing_channel:shutdown/1, all_channels()),
     maybe_close(State#v1{connection_state = closing});
-<<<<<<< HEAD
-handle_method0(#'connection.close'{}, State = #v1{connection_state = CS})
-  when CS =:= closing; CS =:= closed ->
-    %% We're already closed or closing, so we don't need to cleanup
-    %% anything.
-    ok = send_on_channel0(State#v1.sock, #'connection.close_ok'{}),
-=======
 handle_method0(#'connection.close'{},
                State = #v1{connection_state = CS,
                            connection = #connection{protocol = Protocol},
@@ -691,7 +684,6 @@
     %% We're already closed or closing, so we don't need to cleanup
     %% anything.
     ok = send_on_channel0(Sock, #'connection.close_ok'{}, Protocol),
->>>>>>> dd999bfe
     State;
 handle_method0(#'connection.close_ok'{},
                State = #v1{connection_state = closed}) ->
