%%   The contents of this file are subject to the Mozilla Public License
%%   Version 1.1 (the "License"); you may not use this file except in
%%   compliance with the License. You may obtain a copy of the License at
%%   http://www.mozilla.org/MPL/
%%
%%   Software distributed under the License is distributed on an "AS IS"
%%   basis, WITHOUT WARRANTY OF ANY KIND, either express or implied. See the
%%   License for the specific language governing rights and limitations
%%   under the License.
%%
%%   The Original Code is RabbitMQ.
%%
%%   The Initial Developers of the Original Code are LShift Ltd,
%%   Cohesive Financial Technologies LLC, and Rabbit Technologies Ltd.
%%
%%   Portions created before 22-Nov-2008 00:00:00 GMT by LShift Ltd,
%%   Cohesive Financial Technologies LLC, or Rabbit Technologies Ltd
%%   are Copyright (C) 2007-2008 LShift Ltd, Cohesive Financial
%%   Technologies LLC, and Rabbit Technologies Ltd.
%%
%%   Portions created by LShift Ltd are Copyright (C) 2007-2010 LShift
%%   Ltd. Portions created by Cohesive Financial Technologies LLC are
%%   Copyright (C) 2007-2010 Cohesive Financial Technologies
%%   LLC. Portions created by Rabbit Technologies Ltd are Copyright
%%   (C) 2007-2010 Rabbit Technologies Ltd.
%%
%%   All Rights Reserved.
%%
%%   Contributor(s): ______________________________________.
%%

-module(rabbit_reader).
-include("rabbit_framing.hrl").
-include("rabbit.hrl").

-export([start_link/0, info_keys/0, info/1, info/2, shutdown/2]).

-export([system_continue/3, system_terminate/4, system_code_change/4]).

-export([init/1, mainloop/3]).

-export([server_properties/0]).

-export([analyze_frame/3]).

-import(gen_tcp).
-import(fprof).
-import(inet).
-import(prim_inet).

-define(HANDSHAKE_TIMEOUT, 10).
-define(NORMAL_TIMEOUT, 3).
-define(CLOSING_TIMEOUT, 1).
-define(CHANNEL_TERMINATION_TIMEOUT, 3).
-define(SILENT_CLOSE_DELAY, 3).
-define(FRAME_MAX, 131072). %% set to zero once QPid fix their negotiation

%---------------------------------------------------------------------------

-record(v1, {sock, connection, callback, recv_ref, connection_state,
             queue_collector}).

-define(INFO_KEYS,
        [pid, address, port, peer_address, peer_port,
         recv_oct, recv_cnt, send_oct, send_cnt, send_pend, state, channels,
         protocol, user, vhost, timeout, frame_max, client_properties]).

%% connection lifecycle
%%
%% all state transitions and terminations are marked with *...*
%%
%% The lifecycle begins with: start handshake_timeout timer, *pre-init*
%%
%% all states, unless specified otherwise:
%%   socket error -> *exit*
%%   socket close -> *throw*
%%   writer send failure -> *throw*
%%   forced termination -> *exit*
%%   handshake_timeout -> *throw*
%% pre-init:
%%   receive protocol header -> send connection.start, *starting*
%% starting:
%%   receive connection.start_ok -> send connection.tune, *tuning*
%% tuning:
%%   receive connection.tune_ok -> start heartbeats, *opening*
%% opening:
%%   receive connection.open -> send connection.open_ok, *running*
%% running:
%%   receive connection.close ->
%%     tell channels to terminate gracefully
%%     if no channels then send connection.close_ok, start
%%        terminate_connection timer, *closed*
%%     else *closing*
%%   forced termination
%%   -> wait for channels to terminate forcefully, start
%%      terminate_connection timer, send close, *exit*
%%   channel exit with hard error
%%   -> log error, wait for channels to terminate forcefully, start
%%      terminate_connection timer, send close, *closed*
%%   channel exit with soft error
%%   -> log error, mark channel as closing, *running*
%%   handshake_timeout -> ignore, *running*
%%   heartbeat timeout -> *throw*
%% closing:
%%   socket close -> *terminate*
%%   receive connection.close -> send connection.close_ok,
%%     *closing*
%%   receive frame -> ignore, *closing*
%%   handshake_timeout -> ignore, *closing*
%%   heartbeat timeout -> *throw*
%%   channel exit with hard error
%%   -> log error, wait for channels to terminate forcefully, start
%%      terminate_connection timer, send close, *closed*
%%   channel exit with soft error
%%   -> log error, mark channel as closing
%%      if last channel to exit then send connection.close_ok,
%%         start terminate_connection timer, *closed*
%%      else *closing*
%%   channel exits normally
%%   -> if last channel to exit then send connection.close_ok,
%%      start terminate_connection timer, *closed*
%% closed:
%%   socket close -> *terminate*
%%   receive connection.close -> send connection.close_ok,
%%     *closed*
%%   receive connection.close_ok -> self() ! terminate_connection,
%%     *closed*
%%   receive frame -> ignore, *closed*
%%   terminate_connection timeout -> *terminate*
%%   handshake_timeout -> ignore, *closed*
%%   heartbeat timeout -> *throw*
%%   channel exit -> log error, *closed*
%%
%%
%% TODO: refactor the code so that the above is obvious

%%----------------------------------------------------------------------------

-ifdef(use_specs).

-spec(info_keys/0 :: () -> [rabbit_types:info_key()]).
-spec(info/1 :: (pid()) -> [rabbit_types:info()]).
-spec(info/2 :: (pid(), [rabbit_types:info_key()]) -> [rabbit_types:info()]).
-spec(shutdown/2 :: (pid(), string()) -> 'ok').
-spec(server_properties/0 :: () -> rabbit_framing:amqp_table()).

-endif.

%%--------------------------------------------------------------------------

start_link() ->
    {ok, proc_lib:spawn_link(?MODULE, init, [self()])}.

shutdown(Pid, Explanation) ->
    gen_server:call(Pid, {shutdown, Explanation}, infinity).

init(Parent) ->
    Deb = sys:debug_options([]),
    receive
        {go, Sock, SockTransform} ->
            start_connection(Parent, Deb, Sock, SockTransform)
    end.

system_continue(Parent, Deb, State) ->
    ?MODULE:mainloop(Parent, Deb, State).

system_terminate(Reason, _Parent, _Deb, _State) ->
    exit(Reason).

system_code_change(Misc, _Module, _OldVsn, _Extra) ->
    {ok, Misc}.

info_keys() -> ?INFO_KEYS.

info(Pid) ->
    gen_server:call(Pid, info, infinity).

info(Pid, Items) ->
    case gen_server:call(Pid, {info, Items}, infinity) of
        {ok, Res}      -> Res;
        {error, Error} -> throw(Error)
    end.

setup_profiling() ->
    Value = rabbit_misc:get_config(profiling_enabled, false),
    case Value of
        once ->
            rabbit_log:info("Enabling profiling for this connection, "
                            "and disabling for subsequent.~n"),
            rabbit_misc:set_config(profiling_enabled, false),
            fprof:trace(start);
        true ->
            rabbit_log:info("Enabling profiling for this connection.~n"),
            fprof:trace(start);
        false ->
            ok
    end,
    Value.

teardown_profiling(Value) ->
    case Value of
        false ->
            ok;
        _ ->
            rabbit_log:info("Completing profiling for this connection.~n"),
            fprof:trace(stop),
            fprof:profile(),
            fprof:analyse([{dest, []}, {cols, 100}])
    end.

server_properties() ->
    {ok, Product} = application:get_key(rabbit, id),
    {ok, Version} = application:get_key(rabbit, vsn),
    [{list_to_binary(K), longstr, list_to_binary(V)} ||
        {K, V} <- [{"product",     Product},
                   {"version",     Version},
                   {"platform",    "Erlang/OTP"},
                   {"copyright",   ?COPYRIGHT_MESSAGE},
                   {"information", ?INFORMATION_MESSAGE}]].

inet_op(F) -> rabbit_misc:throw_on_error(inet_error, F).

socket_op(Sock, Fun) ->
    case Fun(Sock) of
        {ok, Res}       -> Res;
        {error, Reason} -> rabbit_log:error("error on TCP connection ~p:~p~n",
                                            [self(), Reason]),
                           rabbit_log:info("closing TCP connection ~p~n",
                                           [self()]),
                           exit(normal)
    end.

start_connection(Parent, Deb, Sock, SockTransform) ->
    process_flag(trap_exit, true),
    {PeerAddress, PeerPort} = socket_op(Sock, fun rabbit_net:peername/1),
    PeerAddressS = inet_parse:ntoa(PeerAddress),
    rabbit_log:info("starting TCP connection ~p from ~s:~p~n",
                    [self(), PeerAddressS, PeerPort]),
    ClientSock = socket_op(Sock, SockTransform),
    erlang:send_after(?HANDSHAKE_TIMEOUT * 1000, self(),
                      handshake_timeout),
    ProfilingValue = setup_profiling(),
    {ok, Collector} = rabbit_queue_collector:start_link(),
    try
        mainloop(Parent, Deb, switch_callback(
                                #v1{sock = ClientSock,
                                    connection = #connection{
                                      user = none,
                                      timeout_sec = ?HANDSHAKE_TIMEOUT,
                                      frame_max = ?FRAME_MIN_SIZE,
                                      vhost = none,
                                      client_properties = none,
                                      protocol = none},
                                    callback = uninitialized_callback,
                                    recv_ref = none,
                                    connection_state = pre_init,
                                    queue_collector = Collector},
                                handshake, 8))
    catch
        Ex -> (if Ex == connection_closed_abruptly ->
                       fun rabbit_log:warning/2;
                  true ->
                       fun rabbit_log:error/2
               end)("exception on TCP connection ~p from ~s:~p~n~p~n",
                    [self(), PeerAddressS, PeerPort, Ex])
    after
        rabbit_log:info("closing TCP connection ~p from ~s:~p~n",
                        [self(), PeerAddressS, PeerPort]),
        %% We don't close the socket explicitly. The reader is the
        %% controlling process and hence its termination will close
        %% the socket. Furthermore, gen_tcp:close/1 waits for pending
        %% output to be sent, which results in unnecessary delays.
        %%
        %% gen_tcp:close(ClientSock),
        teardown_profiling(ProfilingValue),
        rabbit_queue_collector:shutdown(Collector),
        rabbit_misc:unlink_and_capture_exit(Collector)
    end,
    done.

mainloop(Parent, Deb, State = #v1{sock= Sock, recv_ref = Ref}) ->
    %%?LOGDEBUG("Reader mainloop: ~p bytes available, need ~p~n", [HaveBytes, WaitUntilNBytes]),
    receive
        {inet_async, Sock, Ref, {ok, Data}} ->
            {State1, Callback1, Length1} =
                handle_input(State#v1.callback, Data,
                             State#v1{recv_ref = none}),
            mainloop(Parent, Deb,
                     switch_callback(State1, Callback1, Length1));
        {inet_async, Sock, Ref, {error, closed}} ->
            if State#v1.connection_state =:= closed ->
                    State;
               true ->
                    throw(connection_closed_abruptly)
            end;
        {inet_async, Sock, Ref, {error, Reason}} ->
            throw({inet_error, Reason});
        {'EXIT', Parent, Reason} ->
            terminate(io_lib:format("broker forced connection closure "
                                    "with reason '~w'", [Reason]), State),
            %% this is what we are expected to do according to
            %% http://www.erlang.org/doc/man/sys.html
            %%
            %% If we wanted to be *really* nice we should wait for a
            %% while for clients to close the socket at their end,
            %% just as we do in the ordinary error case. However,
            %% since this termination is initiated by our parent it is
            %% probably more important to exit quickly.
            exit(Reason);
        {channel_exit, _Chan, E = {writer, send_failed, _Error}} ->
            throw(E);
        {channel_exit, Channel, Reason} ->
            mainloop(Parent, Deb, handle_channel_exit(Channel, Reason, State));
        {'EXIT', Pid, Reason} ->
            mainloop(Parent, Deb, handle_dependent_exit(Pid, Reason, State));
        terminate_connection ->
            State;
        handshake_timeout ->
            if State#v1.connection_state =:= running orelse
               State#v1.connection_state =:= closing orelse
               State#v1.connection_state =:= closed ->
                    mainloop(Parent, Deb, State);
               true ->
                    throw({handshake_timeout, State#v1.callback})
            end;
        timeout ->
            throw({timeout, State#v1.connection_state});
        {'$gen_call', From, {shutdown, Explanation}} ->
            {ForceTermination, NewState} = terminate(Explanation, State),
            gen_server:reply(From, ok),
            case ForceTermination of
                force  -> ok;
                normal -> mainloop(Parent, Deb, NewState)
            end;
        {'$gen_call', From, info} ->
            gen_server:reply(From, infos(?INFO_KEYS, State)),
            mainloop(Parent, Deb, State);
        {'$gen_call', From, {info, Items}} ->
            gen_server:reply(From, try {ok, infos(Items, State)}
                                   catch Error -> {error, Error}
                                   end),
            mainloop(Parent, Deb, State);
        {system, From, Request} ->
            sys:handle_system_msg(Request, From,
                                  Parent, ?MODULE, Deb, State);
        Other ->
            %% internal error -> something worth dying for
            exit({unexpected_message, Other})
    end.

switch_callback(OldState, NewCallback, Length) ->
    Ref = inet_op(fun () -> rabbit_net:async_recv(
                              OldState#v1.sock, Length, infinity) end),
    OldState#v1{callback = NewCallback,
                recv_ref = Ref}.

terminate(Explanation, State = #v1{connection_state = running}) ->
    {normal, send_exception(State, 0,
                            rabbit_misc:amqp_error(
                              connection_forced, Explanation, [], none))};
terminate(_Explanation, State) ->
    {force, State}.

close_connection(State = #v1{connection = #connection{
                               timeout_sec = TimeoutSec}}) ->
    %% We terminate the connection after the specified interval, but
    %% no later than ?CLOSING_TIMEOUT seconds.
    TimeoutMillisec =
        1000 * if TimeoutSec > 0 andalso
                  TimeoutSec < ?CLOSING_TIMEOUT -> TimeoutSec;
                  true -> ?CLOSING_TIMEOUT
               end,
    erlang:send_after(TimeoutMillisec, self(), terminate_connection),
    State#v1{connection_state = closed}.

close_channel(Channel, State) ->
    put({channel, Channel}, closing),
    State.

handle_channel_exit(Channel, Reason, State) ->
    handle_exception(State, Channel, Reason).

handle_dependent_exit(Pid, normal, State) ->
    erase({chpid, Pid}),
    maybe_close(State);
handle_dependent_exit(Pid, Reason, State) ->
    case channel_cleanup(Pid) of
        undefined -> exit({abnormal_dependent_exit, Pid, Reason});
        Channel   -> maybe_close(handle_exception(State, Channel, Reason))
    end.

channel_cleanup(Pid) ->
    case get({chpid, Pid}) of
        undefined          -> undefined;
        {channel, Channel} -> erase({channel, Channel}),
                              erase({chpid, Pid}),
                              Channel
    end.

all_channels() -> [Pid || {{chpid, Pid},_} <- get()].

terminate_channels() ->
    NChannels = length([exit(Pid, normal) || Pid <- all_channels()]),
    if NChannels > 0 ->
            Timeout = 1000 * ?CHANNEL_TERMINATION_TIMEOUT * NChannels,
            TimerRef = erlang:send_after(Timeout, self(), cancel_wait),
            wait_for_channel_termination(NChannels, TimerRef);
       true -> ok
    end.

wait_for_channel_termination(0, TimerRef) ->
    case erlang:cancel_timer(TimerRef) of
        false -> receive
                     cancel_wait -> ok
                 end;
        _     -> ok
    end;

wait_for_channel_termination(N, TimerRef) ->
    receive
        {'EXIT', Pid, Reason} ->
            case channel_cleanup(Pid) of
                undefined ->
                    exit({abnormal_dependent_exit, Pid, Reason});
                Channel ->
                    case Reason of
                        normal -> ok;
                        _ ->
                            rabbit_log:error(
                              "connection ~p, channel ~p - "
                              "error while terminating:~n~p~n",
                              [self(), Channel, Reason])
                    end,
                    wait_for_channel_termination(N-1, TimerRef)
            end;
        cancel_wait ->
            exit(channel_termination_timeout)
    end.

maybe_close(State = #v1{connection_state = closing,
                        queue_collector = Collector,
                        connection = #connection{protocol = Protocol},
                        sock = Sock}) ->
    case all_channels() of
        [] ->
            %% Spec says "Exclusive queues may only be accessed by the current
            %% connection, and are deleted when that connection closes."
            %% This does not strictly imply synchrony, but in practice it seems
            %% to be what people assume.
<<<<<<< HEAD
            rabbit_reader_queue_collector:delete_all(Collector),
            ok = send_on_channel0(Sock, #'connection.close_ok'{}, Protocol),
=======
            rabbit_queue_collector:delete_all(Collector),
            ok = send_on_channel0(State#v1.sock, #'connection.close_ok'{}),
>>>>>>> 279c8ed5
            close_connection(State);
        _  -> State
    end;
maybe_close(State) ->
    State.

handle_frame(Type, 0, Payload,
             State = #v1{connection_state = CS,
                         connection = #connection{protocol = Protocol}})
  when CS =:= closing; CS =:= closed ->
    case analyze_frame(Type, Payload, Protocol) of
        {method, MethodName, FieldsBin} ->
            handle_method0(MethodName, FieldsBin, State);
        _Other -> State
    end;
handle_frame(_Type, _Channel, _Payload, State = #v1{connection_state = CS})
  when CS =:= closing; CS =:= closed ->
    State;
handle_frame(Type, 0, Payload,
             State = #v1{connection = #connection{protocol = Protocol}}) ->
    case analyze_frame(Type, Payload, Protocol) of
        error     -> throw({unknown_frame, 0, Type, Payload});
        heartbeat -> State;
        {method, MethodName, FieldsBin} ->
            handle_method0(MethodName, FieldsBin, State);
        Other -> throw({unexpected_frame_on_channel0, Other})
    end;
handle_frame(Type, Channel, Payload,
             State = #v1{connection = #connection{protocol = Protocol}}) ->
    case analyze_frame(Type, Payload, Protocol) of
        error         -> throw({unknown_frame, Channel, Type, Payload});
        heartbeat     -> throw({unexpected_heartbeat_frame, Channel});
        AnalyzedFrame ->
            %%?LOGDEBUG("Ch ~p Frame ~p~n", [Channel, AnalyzedFrame]),
            case get({channel, Channel}) of
                {chpid, ChPid} ->
                    case AnalyzedFrame of
                        {method, 'channel.close', _} ->
                            erase({channel, Channel});
                        _ -> ok
                    end,
                    ok = rabbit_framing_channel:process(ChPid, AnalyzedFrame),
                    State;
                closing ->
                    %% According to the spec, after sending a
                    %% channel.close we must ignore all frames except
                    %% channel.close and channel.close_ok.  In the
                    %% event of a channel.close, we should send back a
                    %% channel.close_ok.
                    case AnalyzedFrame of
                        {method, 'channel.close_ok', _} ->
                            erase({channel, Channel});
                        {method, 'channel.close', _} ->
                            %% We're already closing this channel, so
                            %% there's no cleanup to do (notify
                            %% queues, etc.)
                            ok = rabbit_writer:send_command(State#v1.sock,
                                                            #'channel.close_ok'{});
                        _ -> ok
                    end,
                    State;
                undefined ->
                    case State#v1.connection_state of
                        running -> ok = send_to_new_channel(
                                          Channel, AnalyzedFrame, State),
                                   State;
                        Other   -> throw({channel_frame_while_starting,
                                          Channel, Other, AnalyzedFrame})
                    end
            end
    end.

analyze_frame(?FRAME_METHOD,
              <<ClassId:16, MethodId:16, MethodFields/binary>>,
              Protocol) ->
    MethodName = Protocol:lookup_method_name({ClassId, MethodId}),
    {method, MethodName, MethodFields};
analyze_frame(?FRAME_HEADER,
              <<ClassId:16, Weight:16, BodySize:64, Properties/binary>>,
              _Protocol) ->
    {content_header, ClassId, Weight, BodySize, Properties};
analyze_frame(?FRAME_BODY, Body, _Protocol) ->
    {content_body, Body};
analyze_frame(?FRAME_HEARTBEAT, <<>>, _Protocol) ->
    heartbeat;
analyze_frame(_Type, _Body, _Protocol) ->
    error.

handle_input(frame_header, <<Type:8,Channel:16,PayloadSize:32>>, State) ->
    %%?LOGDEBUG("Got frame header: ~p/~p/~p~n", [Type, Channel, PayloadSize]),
    {State, {frame_payload, Type, Channel, PayloadSize}, PayloadSize + 1};

handle_input({frame_payload, Type, Channel, PayloadSize}, PayloadAndMarker, State) ->
    case PayloadAndMarker of
        <<Payload:PayloadSize/binary, ?FRAME_END>> ->
            %%?LOGDEBUG("Frame completed: ~p/~p/~p~n", [Type, Channel, Payload]),
            NewState = handle_frame(Type, Channel, Payload, State),
            {NewState, frame_header, 7};
        _ ->
            throw({bad_payload, PayloadAndMarker})
    end;

%% The two rules pertaining to version negotiation:
%%
%% * If the server cannot support the protocol specified in the
%% protocol header, it MUST respond with a valid protocol header and
%% then close the socket connection.
%%
%% * The server MUST provide a protocol version that is lower than or
%% equal to that requested by the client in the protocol header.
handle_input(handshake, <<"AMQP", 0, 0, 9, 1>>, State) ->
    start_connection({0, 9, 1}, rabbit_framing_amqp_0_9_1, State);

handle_input(handshake, <<"AMQP", 1, 1, 0, 9>>, State) ->
    start_connection({0, 9, 0}, rabbit_framing_amqp_0_9_1, State);

%% the 0-8 spec, confusingly, defines the version as 8-0
handle_input(handshake, <<"AMQP", 1, 1, 8, 0>>, State) ->
    start_connection({8, 0, 0}, rabbit_framing_amqp_0_8, State);

handle_input(handshake, <<"AMQP", A, B, C, D>>, #v1{sock = Sock}) ->
    refuse_connection(Sock, {bad_version, A, B, C, D});

handle_input(handshake, Other, #v1{sock = Sock}) ->
    refuse_connection(Sock, {bad_header, Other});

handle_input(Callback, Data, _State) ->
    throw({bad_input, Callback, Data}).

%% Offer a protocol version to the client.  Connection.start only
%% includes a major and minor version number, Luckily 0-9 and 0-9-1
%% are similar enough that clients will be happy with either.
start_connection({ProtocolMajor, ProtocolMinor, _ProtocolRevision},
                 Protocol,
                 State = #v1{sock = Sock, connection = Connection}) ->
    Start = #'connection.start'{ version_major = ProtocolMajor,
                                 version_minor = ProtocolMinor,
                                 server_properties = server_properties(),
                                 mechanisms = <<"PLAIN AMQPLAIN">>,
                                 locales = <<"en_US">> },
    ok = send_on_channel0(Sock, Start, Protocol),
    {State#v1{connection = Connection#connection{
                             timeout_sec = ?NORMAL_TIMEOUT,
                             protocol = Protocol},
              connection_state = starting},
     frame_header, 7}.

refuse_connection(Sock, Exception) ->
    ok = inet_op(fun () -> rabbit_net:send(Sock, <<"AMQP",0,0,9,1>>) end),
    throw(Exception).

%%--------------------------------------------------------------------------

handle_method0(MethodName, FieldsBin,
               State = #v1{connection = #connection{protocol = Protocol}}) ->
    try
        handle_method0(Protocol:decode_method_fields(MethodName, FieldsBin),
                       State)
    catch exit:Reason ->
            CompleteReason = case Reason of
                                 #amqp_error{method = none} ->
                                     Reason#amqp_error{method = MethodName};
                                 OtherReason -> OtherReason
                             end,
            case State#v1.connection_state of
                running -> send_exception(State, 0, CompleteReason);
                %% We don't trust the client at this point - force
                %% them to wait for a bit so they can't DOS us with
                %% repeated failed logins etc.
                Other   -> timer:sleep(?SILENT_CLOSE_DELAY * 1000),
                           throw({channel0_error, Other, CompleteReason})
            end
    end.

handle_method0(#'connection.start_ok'{mechanism = Mechanism,
                                      response = Response,
                                      client_properties = ClientProperties},
               State = #v1{connection_state = starting,
                           connection = Connection =
                               #connection{protocol = Protocol},
                           sock = Sock}) ->
    User = rabbit_access_control:check_login(Mechanism, Response),
    Tune = #'connection.tune'{channel_max = 0,
                              frame_max = ?FRAME_MAX,
                              heartbeat = 0},
    ok = send_on_channel0(Sock, Tune, Protocol),
    State#v1{connection_state = tuning,
             connection = Connection#connection{
                            user = User,
                            client_properties = ClientProperties}};
handle_method0(#'connection.tune_ok'{frame_max = FrameMax,
                                     heartbeat = ClientHeartbeat},
               State = #v1{connection_state = tuning,
                           connection = Connection,
                           sock = Sock}) ->
    if (FrameMax /= 0) and (FrameMax < ?FRAME_MIN_SIZE) ->
            rabbit_misc:protocol_error(
              not_allowed, "frame_max=~w < ~w min size",
              [FrameMax, ?FRAME_MIN_SIZE]);
       (?FRAME_MAX /= 0) and (FrameMax > ?FRAME_MAX) ->
            rabbit_misc:protocol_error(
              not_allowed, "frame_max=~w > ~w max size",
              [FrameMax, ?FRAME_MAX]);
       true ->
            rabbit_heartbeat:start_heartbeat(Sock, ClientHeartbeat),
            State#v1{connection_state = opening,
                     connection = Connection#connection{
                                    timeout_sec = ClientHeartbeat,
                                    frame_max = FrameMax}}
    end;

handle_method0(#'connection.open'{virtual_host = VHostPath},

               State = #v1{connection_state = opening,
                           connection = Connection = #connection{
                                          user = User,
                                          protocol = Protocol},
                           sock = Sock}) ->
    ok = rabbit_access_control:check_vhost_access(User, VHostPath),
    NewConnection = Connection#connection{vhost = VHostPath},
    ok = send_on_channel0(Sock, #'connection.open_ok'{}, Protocol),
    State#v1{connection_state = running,
             connection = NewConnection};
handle_method0(#'connection.close'{},
               State = #v1{connection_state = running}) ->
    lists:foreach(fun rabbit_framing_channel:shutdown/1, all_channels()),
    maybe_close(State#v1{connection_state = closing});
handle_method0(#'connection.close'{},
               State = #v1{connection_state = CS,
                           connection = #connection{protocol = Protocol},
                           sock = Sock})
  when CS =:= closing; CS =:= closed ->
    %% We're already closed or closing, so we don't need to cleanup
    %% anything.
    ok = send_on_channel0(Sock, #'connection.close_ok'{}, Protocol),
    State;
handle_method0(#'connection.close_ok'{},
               State = #v1{connection_state = closed}) ->
    self() ! terminate_connection,
    State;
handle_method0(_Method, State = #v1{connection_state = CS})
  when CS =:= closing; CS =:= closed ->
    State;
handle_method0(_Method, #v1{connection_state = S}) ->
    rabbit_misc:protocol_error(
      channel_error, "unexpected method in connection state ~w", [S]).

send_on_channel0(Sock, Method, Protocol) ->
    ok = rabbit_writer:internal_send_command(Sock, 0, Method, Protocol).

%%--------------------------------------------------------------------------

infos(Items, State) -> [{Item, i(Item, State)} || Item <- Items].

i(pid, #v1{}) ->
    self();
i(address, #v1{sock = Sock}) ->
    {ok, {A, _}} = rabbit_net:sockname(Sock),
    A;
i(port, #v1{sock = Sock}) ->
    {ok, {_, P}} = rabbit_net:sockname(Sock),
    P;
i(peer_address, #v1{sock = Sock}) ->
    {ok, {A, _}} = rabbit_net:peername(Sock),
    A;
i(peer_port, #v1{sock = Sock}) ->
    {ok, {_, P}} = rabbit_net:peername(Sock),
    P;
i(SockStat, #v1{sock = Sock}) when SockStat =:= recv_oct;
                                   SockStat =:= recv_cnt;
                                   SockStat =:= send_oct;
                                   SockStat =:= send_cnt;
                                   SockStat =:= send_pend ->
    case rabbit_net:getstat(Sock, [SockStat]) of
        {ok, [{SockStat, StatVal}]} -> StatVal;
        {error, einval}             -> undefined;
        {error, Error}              -> throw({cannot_get_socket_stats, Error})
    end;
i(state, #v1{connection_state = S}) ->
    S;
i(channels, #v1{}) ->
    length(all_channels());
i(protocol, #v1{connection = #connection{protocol = none}}) ->
    none;
i(protocol, #v1{connection = #connection{protocol = Protocol}}) ->
    Protocol:version();
i(user, #v1{connection = #connection{user = #user{username = Username}}}) ->
    Username;
i(user, #v1{connection = #connection{user = none}}) ->
    '';
i(vhost, #v1{connection = #connection{vhost = VHost}}) ->
    VHost;
i(timeout, #v1{connection = #connection{timeout_sec = Timeout}}) ->
    Timeout;
i(frame_max, #v1{connection = #connection{frame_max = FrameMax}}) ->
    FrameMax;
i(client_properties, #v1{connection = #connection{
                           client_properties = ClientProperties}}) ->
    ClientProperties;
i(Item, #v1{}) ->
    throw({bad_argument, Item}).

%%--------------------------------------------------------------------------

send_to_new_channel(Channel, AnalyzedFrame,
                    #v1{connection = #connection{
                          frame_max = FrameMax,
                          user      = #user{username = Username},
                          vhost     = VHost,
                          protocol  = Protocol},
                        sock = Sock,
                        queue_collector = Collector}) ->
    WriterPid = rabbit_writer:start(Sock, Channel, FrameMax, Protocol),
    ChPid = rabbit_framing_channel:start_link(
              fun rabbit_channel:start_link/6,
              [Channel, self(), WriterPid, Username, VHost, Collector],
              Protocol),
    put({channel, Channel}, {chpid, ChPid}),
    put({chpid, ChPid}, {channel, Channel}),
    ok = rabbit_framing_channel:process(ChPid, AnalyzedFrame).

log_channel_error(ConnectionState, Channel, Reason) ->
    rabbit_log:error("connection ~p (~p), channel ~p - error:~n~p~n",
                     [self(), ConnectionState, Channel, Reason]).

handle_exception(State = #v1{connection_state = closed}, Channel, Reason) ->
    log_channel_error(closed, Channel, Reason),
    State;
handle_exception(State = #v1{connection_state = CS}, Channel, Reason) ->
    log_channel_error(CS, Channel, Reason),
    send_exception(State, Channel, Reason).

send_exception(State = #v1{connection = #connection{protocol = Protocol}},
               Channel, Reason) ->
    {ShouldClose, CloseChannel, CloseMethod} =
        map_exception(Channel, Reason, Protocol),
    NewState = case ShouldClose of
                   true  -> terminate_channels(),
                            close_connection(State);
                   false -> close_channel(Channel, State)
               end,
    ok = rabbit_writer:internal_send_command(
           NewState#v1.sock, CloseChannel, CloseMethod, Protocol),
    NewState.

map_exception(Channel, Reason, Protocol) ->
    {SuggestedClose, ReplyCode, ReplyText, FailedMethod} =
        lookup_amqp_exception(Reason, Protocol),
    ShouldClose = SuggestedClose or (Channel == 0),
    {ClassId, MethodId} = case FailedMethod of
                              {_, _} -> FailedMethod;
                              none   -> {0, 0};
                              _      -> Protocol:method_id(FailedMethod)
                          end,
    {CloseChannel, CloseMethod} =
        case ShouldClose of
            true -> {0, #'connection.close'{reply_code = ReplyCode,
                                            reply_text = ReplyText,
                                            class_id = ClassId,
                                            method_id = MethodId}};
            false -> {Channel, #'channel.close'{reply_code = ReplyCode,
                                                reply_text = ReplyText,
                                                class_id = ClassId,
                                                method_id = MethodId}}
        end,
    {ShouldClose, CloseChannel, CloseMethod}.

lookup_amqp_exception(#amqp_error{name        = Name,
                                  explanation = Expl,
                                  method      = Method},
                      Protocol) ->
    {ShouldClose, Code, Text} = Protocol:lookup_amqp_exception(Name),
    ExplBin = amqp_exception_explanation(Text, Expl),
    {ShouldClose, Code, ExplBin, Method};
lookup_amqp_exception(Other, Protocol) ->
    rabbit_log:warning("Non-AMQP exit reason '~p'~n", [Other]),
    {ShouldClose, Code, Text} = Protocol:lookup_amqp_exception(internal_error),
    {ShouldClose, Code, Text, none}.

amqp_exception_explanation(Text, Expl) ->
    ExplBin = list_to_binary(Expl),
    CompleteTextBin = <<Text/binary, " - ", ExplBin/binary>>,
    if size(CompleteTextBin) > 255 -> <<CompleteTextBin:252/binary, "...">>;
       true                        -> CompleteTextBin
    end.<|MERGE_RESOLUTION|>--- conflicted
+++ resolved
@@ -447,13 +447,8 @@
             %% connection, and are deleted when that connection closes."
             %% This does not strictly imply synchrony, but in practice it seems
             %% to be what people assume.
-<<<<<<< HEAD
-            rabbit_reader_queue_collector:delete_all(Collector),
+            rabbit_queue_collector:delete_all(Collector),
             ok = send_on_channel0(Sock, #'connection.close_ok'{}, Protocol),
-=======
-            rabbit_queue_collector:delete_all(Collector),
-            ok = send_on_channel0(State#v1.sock, #'connection.close_ok'{}),
->>>>>>> 279c8ed5
             close_connection(State);
         _  -> State
     end;
