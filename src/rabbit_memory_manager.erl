%%   The contents of this file are subject to the Mozilla Public License
%%   Version 1.1 (the "License"); you may not use this file except in
%%   compliance with the License. You may obtain a copy of the License at
%%   http://www.mozilla.org/MPL/
%%
%%   Software distributed under the License is distributed on an "AS IS"
%%   basis, WITHOUT WARRANTY OF ANY KIND, either express or implied. See the
%%   License for the specific language governing rights and limitations
%%   under the License.
%%
%%   The Original Code is RabbitMQ.
%%
%%   The Initial Developers of the Original Code are LShift Ltd,
%%   Cohesive Financial Technologies LLC, and Rabbit Technologies Ltd.
%%
%%   Portions created before 22-Nov-2008 00:00:00 GMT by LShift Ltd,
%%   Cohesive Financial Technologies LLC, or Rabbit Technologies Ltd
%%   are Copyright (C) 2007-2008 LShift Ltd, Cohesive Financial
%%   Technologies LLC, and Rabbit Technologies Ltd.
%%
%%   Portions created by LShift Ltd are Copyright (C) 2007-2009 LShift
%%   Ltd. Portions created by Cohesive Financial Technologies LLC are
%%   Copyright (C) 2007-2009 Cohesive Financial Technologies
%%   LLC. Portions created by Rabbit Technologies Ltd are Copyright
%%   (C) 2007-2009 Rabbit Technologies Ltd.
%%
%%   All Rights Reserved.
%%
%%   Contributor(s): ______________________________________.
%%

-module(rabbit_memory_manager).

-behaviour(gen_server2).

-export([start_link/0]).

-export([init/1, handle_call/3, handle_cast/2, handle_info/2,
         terminate/2, code_change/3]).

-export([register/5, report_memory/3, report_memory/5, info/0,
         oppress/1, liberate/1, conserve_memory/2]).

-define(TOTAL_TOKENS, 10000000).
-define(ACTIVITY_THRESHOLD, 25).

-define(SERVER, ?MODULE).

-ifdef(use_specs).

-spec(start_link/0 :: () ->
              ({'ok', pid()} | 'ignore' | {'error', any()})).
-spec(register/5 :: (pid(), boolean(), atom(), atom(), list()) -> 'ok').
-spec(report_memory/3 :: (pid(), non_neg_integer(), bool()) -> 'ok').
-spec(report_memory/5 :: (pid(), non_neg_integer(),
                          (non_neg_integer() | 'undefined'),
                          (non_neg_integer() | 'undefined'), bool()) ->
             'ok').
-spec(oppress/1 :: (pid()) -> 'ok').
-spec(liberate/1 :: (pid()) -> 'ok').
-spec(info/0 :: () -> [{atom(), any()}]).
-spec(conserve_memory/2 :: (pid(), bool()) -> 'ok').

-endif.

-record(state, { available_tokens,
                 liberated_processes,
                 callbacks,
                 tokens_per_byte,
                 lowrate,
                 hibernate,
                 oppressive_pins,
                 unevictable,
                 unoppressable,
                 alarmed
               }).

%% Token-credit based memory management

%% Start off by working out the amount of memory available in the
%% system (RAM). Then, work out how many tokens each byte corresponds
%% to. This is the tokens_per_byte field. When a process registers, it
%% must provide an M-F-A triple to a function that needs one further
%% argument, which is the new mode. This will either be 'liberated' or
%% 'oppressed'.
%%
%% Processes then report their own memory usage, in bytes, and the
%% manager takes care of the rest.
%%
%% There are a finite number of tokens in the system. These are
%% allocated to processes as the processes report their memory
%% usage. We keep track of processes which have hibernated, and
%% processes that are doing only a low rate of work (reported as a low
%% gain or loss in memory between memory reports). When a process
%% reports memory use which can't be satisfied by the available
%% tokens, we try and oppress processes first from the hibernated
%% group, and then from the lowrate group. The hibernated group is a
%% simple queue, and so is implicitly sorted by the order in which
%% processes were added to the queue. This means that when removing
%% from the queue, we evict the sleepiest (and most passive) pid
%% first. The lowrate group is a priority queue, where the priority is
%% the truncated log (base e) of the amount of memory allocated. Thus
%% when we remove from the queue, we first remove the queue from the
%% highest bucket.
%%
%% If the reported memory use still can't be satisfied after
%% oppressing everyone from those two groups (and note that we check
%% first whether or not oppressing them would make available enough
%% tokens to satisfy the reported use rather than just oppressing all
%% those processes and then going "whoops, didn't help after all"),
%% then we oppress the reporting process. When a process registers, it
%% can declare itself "unoppressable". If a process is unoppressable
%% then it will not be sent to disk as a result of other processes
%% needing more tokens. However, if it itself needs additional tokens
%% which aren't available then it is still oppressed as before. This
%% feature is only used by the disk_queue, because if the disk queue
%% is not being used, and hibernates, and then memory pressure gets
%% tight, the disk_queue would typically be one of the first processes
%% to be oppressed (sent to disk_only mode), which cripples
%% performance. Thus by setting it unoppressable, it is only possible
%% for the disk_queue to be oppressed when it is active and
%% attempting to increase its memory allocation.
%%
%% If a process has been oppressed, it continues making memory
%% reports, as if it was liberated. As soon as a reported amount of
%% memory can be satisfied (and this can include oppressing other
%% processes in the way described above), it will be liberated. We do
%% not keep any information about oppressed processes.
%%
%% Note that the lowrate and hibernate groups can get very out of
%% date. This is fine, and somewhat unavoidable given the absence of
%% useful APIs for queues. Thus we allow them to get out of date
%% (processes will be left in there when they change groups,
%% duplicates can appear, dead processes are not pruned etc etc etc),
%% and when we go through the groups, summing up their allocated
%% tokens, we tidy up at that point.
%%
%% A liberated process, which is reporting a smaller amount of RAM
%% than its last report will remain liberated. A liberated process
%% that is busy but consuming an unchanging amount of RAM will never
%% be oppressed.

%% Specific notes as applied to queues and the disk_queue:
%%
%% The disk_queue is managed in the same way as queues. This means
%% that a queue that has gone back to mixed mode after being in disk
%% mode now has its messages counted twice as they are counted both in
%% the report made by the queue (even though they may not yet be in
%% RAM (though see the prefetcher)) and also by the disk_queue. Thus
%% the amount of available RAM must be higher when going disk -> mixed
%% than when going mixed -> disk. This is fairly sensible as it
%% reduces the risk of any oscillations occurring.
%%
%% The queue process deliberately reports 4 times its estimated RAM
%% usage, and the disk_queue 2.5 times. In practise, this seems to
%% work well. Note that we are deliberately running out of tokes a
%% little early because of the fact that the mixed -> disk transition
%% can transiently eat a lot of memory and take some time (flushing a
%% few million messages to disk is never going to be instantaneous).

start_link() ->
    gen_server2:start_link({local, ?SERVER}, ?MODULE, [], []).

register(Pid, Unoppressable, Module, Function, Args) ->
    gen_server2:cast(?SERVER, {register, Pid, Unoppressable,
                               Module, Function, Args}).

oppress(Pid) ->
    gen_server2:call(?SERVER, {oppress, Pid}).

liberate(Pid) ->
    gen_server2:call(?SERVER, {liberate, Pid}).

report_memory(Pid, Memory, Hibernating) ->
    report_memory(Pid, Memory, undefined, undefined, Hibernating).

report_memory(Pid, Memory, Gain, Loss, Hibernating) ->
    gen_server2:cast(?SERVER,
                     {report_memory, Pid, Memory, Gain, Loss, Hibernating}).

info() ->
    gen_server2:call(?SERVER, info).

conserve_memory(_Pid, Conserve) ->
    gen_server2:pcast(?SERVER, 9, {conserve_memory, Conserve}).

init([]) ->
    process_flag(trap_exit, true),
    rabbit_alarm:register(self(), {?MODULE, conserve_memory, []}),
    {MemTotal, MemUsed, _BigProc} = memsup:get_memory_data(),
    MemAvail = MemTotal - MemUsed,
    TPB = if MemAvail == 0 -> 0;
             true -> ?TOTAL_TOKENS / MemAvail
          end,
    {ok, #state { available_tokens = ?TOTAL_TOKENS,
                  liberated_processes = dict:new(),
                  callbacks = dict:new(),
                  tokens_per_byte = TPB,
                  lowrate = priority_queue:new(),
                  hibernate = queue:new(),
                  oppressive_pins = sets:new(),
                  unoppressable = sets:new(),
                  alarmed = false
                }}.

handle_call({oppress, Pid}, _From,
            State = #state { liberated_processes = Libre,
                             callbacks = Callbacks,
                             available_tokens = Avail,
                             oppressive_pins = Pins }) ->
    State1 =
        case sets:is_element(Pid, Pins) of
            true -> State;
            false ->
                State2 = State #state { oppressive_pins =
                                        sets:add_element(Pid, Pins) },
                case find_process(Pid, Libre) of
                    {libre, {OAlloc, _OActivity}} ->
                        ok = set_process_mode(Callbacks, Pid, oppressed),
                        State2 #state
                          { liberated_processes = dict:erase(Pid, Libre),
                            available_tokens = Avail + OAlloc };
                    oppressed ->
                        State2
                end
        end,
    {reply, ok, State1};

handle_call({liberate, Pid}, _From,
            State = #state { oppressive_pins = Pins }) ->
    {reply, ok, State #state { oppressive_pins = sets:del_element(Pid, Pins) }};

handle_call(info, _From, State) ->
    State1 = #state { available_tokens = Avail,
                      liberated_processes = Libre,
                      lowrate = Lazy,
                      hibernate = Sleepy,
                      oppressive_pins = Pins,
                      unoppressable = Unoppressable } =
        free_upto(undef, 1 + ?TOTAL_TOKENS, State), %% this'll just do tidying
<<<<<<< HEAD
    {reply, [{ available_tokens, Avail },
             { liberated_processes, dict:to_list(Libre) },
             { lowrate_queues, priority_queue:to_list(Lazy) },
             { hibernated_queues, queue:to_list(Sleepy) },
             { oppressive_pins, sets:to_list(Pins) },
             { unoppressable_queues, sets:to_list(Unoppressable) }], State1}.
=======
    {reply, [{ available_tokens,        Avail                       },
             { liberated_processes,     dict:to_list(Libre)         },
             { lowrate_processes,       priority_queue:to_list(Lazy)},
             { hibernated_processes,    queue:to_list(Sleepy)       },
             { unoppressable_processes, sets:to_list(Unoppressable) }], State1}.
>>>>>>> a5ed9ac8

handle_cast({report_memory, Pid, Memory, BytesGained, BytesLost, Hibernating},
            State = #state { liberated_processes = Libre,
                             available_tokens = Avail,
                             callbacks = Callbacks,
                             oppressive_pins = Pins,
                             tokens_per_byte = TPB,
                             alarmed = Alarmed }) ->
    Req = rabbit_misc:ceil(TPB * Memory),
    LowRate = case {BytesGained, BytesLost} of
                  {undefined, _} -> false;
                  {_, undefined} -> false;
                  {G, L} -> G < ?ACTIVITY_THRESHOLD andalso
                            L < ?ACTIVITY_THRESHOLD
              end,
    LibreActivity = if Hibernating -> hibernate;
                       LowRate -> lowrate;
                       true -> active
                    end,
    {StateN = #state { lowrate = Lazy, hibernate = Sleepy }, ActivityNew} =
        case find_process(Pid, Libre) of
            {libre, {OAlloc, _OActivity}} ->
                Avail1 = Avail + OAlloc,
                State1 = #state { available_tokens = Avail2,
                                  liberated_processes = Libre1 }
                    = free_upto(Pid, Req,
                                State #state { available_tokens = Avail1 }),
                case Req > Avail2 of
                    true -> %% nowt we can do, oppress the process
                        ok = set_process_mode(Callbacks, Pid, oppressed),
                        {State1 #state { liberated_processes =
                                         dict:erase(Pid, Libre1) }, oppressed};
                    false -> %% keep liberated
                        {State1 #state
                         { liberated_processes =
                           dict:store(Pid, {Req, LibreActivity}, Libre1),
                           available_tokens = Avail2 - Req },
                         LibreActivity}
                end;
            oppressed ->
                case sets:is_element(Pid, Pins) orelse Alarmed of
                    true ->
                        {State, oppressed};
                    false ->
                        State1 = #state { available_tokens = Avail1,
                                          liberated_processes = Libre1 } =
                            free_upto(Pid, Req, State),
                        case Req > Avail1 orelse Hibernating orelse LowRate of
                            true ->
                                %% not enough space, or no compelling
                                %% reason, so stay oppressed
                                {State1, oppressed};
                            false -> %% can liberate the process
                                set_process_mode(Callbacks, Pid, liberated),
                                {State1 #state {
                                   liberated_processes =
                                   dict:store(Pid, {Req, LibreActivity}, Libre1),
                                   available_tokens = Avail1 - Req },
                                 LibreActivity}
                        end
                end
        end,
    StateN1 =
        case ActivityNew of
            active    -> StateN;
            oppressed -> StateN;
            lowrate ->
                StateN #state { lowrate = add_to_lowrate(Pid, Req, Lazy) };
            hibernate ->
                StateN #state { hibernate = queue:in(Pid, Sleepy) }
        end,
    {noreply, StateN1};

handle_cast({register, Pid, IsUnoppressable, Module, Function, Args},
            State = #state { callbacks = Callbacks,
                             unoppressable = Unoppressable }) ->
    _MRef = erlang:monitor(process, Pid),
    Unoppressable1 = case IsUnoppressable of
                       true -> sets:add_element(Pid, Unoppressable);
                       false -> Unoppressable
                   end,
    {noreply, State #state { callbacks = dict:store
                             (Pid, {Module, Function, Args}, Callbacks),
                             unoppressable = Unoppressable1
                           }};

handle_cast({conserve_memory, Conserve}, State) ->
    {noreply, State #state { alarmed = Conserve }}.

handle_info({'DOWN', _MRef, process, Pid, _Reason},
            State = #state { available_tokens = Avail,
                             liberated_processes = Libre }) ->
    State1 = case find_process(Pid, Libre) of
                 oppressed ->
                     State;
                 {libre, {Alloc, _Activity}} ->
                     State #state { available_tokens = Avail + Alloc,
                                    liberated_processes = dict:erase(Pid, Libre) }
             end,
    {noreply, State1};
handle_info({'EXIT', _Pid, Reason}, State) ->
    {stop, Reason, State};
handle_info(_Info, State) ->
    {noreply, State}.

terminate(_Reason, State) ->
    State.

code_change(_OldVsn, State, _Extra) ->
    {ok, State}.

add_to_lowrate(Pid, Alloc, Lazy) ->
    Bucket = if Alloc == 0 -> 0; %% can't take log(0)
                true -> trunc(math:log(Alloc)) %% log base e
             end,
    priority_queue:in({Pid, Bucket, Alloc}, Bucket, Lazy).

find_process(Pid, Libre) ->
    case dict:find(Pid, Libre) of
        {ok, Value} -> {libre, Value};
        error -> oppressed
    end.

set_process_mode(Callbacks, Pid, Mode) ->
    {Module, Function, Args} = dict:fetch(Pid, Callbacks),
    erlang:apply(Module, Function, Args ++ [Mode]).

tidy_and_sum_lazy(IgnorePids, Lazy, Libre) ->
    tidy_and_sum(lowrate, Libre,
                 fun (Lazy1) ->
                         case priority_queue:out(Lazy1) of
                             {empty, Lazy2} ->
                                 {empty, Lazy2};
                             {{value, {Pid, _Bucket, _Alloc}}, Lazy2} ->
                                 {{value, Pid}, Lazy2}
                         end
                 end, fun add_to_lowrate/3, IgnorePids, Lazy,
                 priority_queue:new(), 0).
            
tidy_and_sum_sleepy(IgnorePids, Sleepy, Libre) ->
    tidy_and_sum(hibernate, Libre, fun queue:out/1,
                 fun (Pid, _Alloc, Queue) -> queue:in(Pid, Queue) end,
                 IgnorePids, Sleepy, queue:new(), 0).

tidy_and_sum(AtomExpected, Libre, Catamorphism, Anamorphism, DupCheckSet,
             CataInit, AnaInit, AllocAcc) ->
    case Catamorphism(CataInit) of
        {empty, _CataInit} -> {AnaInit, AllocAcc};
        {{value, Pid}, CataInit1} ->
            {DupCheckSet1, AnaInit1, AllocAcc1} =
                case sets:is_element(Pid, DupCheckSet) of
                    true ->
                        {DupCheckSet, AnaInit, AllocAcc};
                    false ->
                        case find_process(Pid, Libre) of
                            {libre, {Alloc, AtomExpected}} ->
                                {sets:add_element(Pid, DupCheckSet),
                                 Anamorphism(Pid, Alloc, AnaInit),
                                 Alloc + AllocAcc};
                            _ ->
                                {DupCheckSet, AnaInit, AllocAcc}
                        end
                end,
            tidy_and_sum(AtomExpected, Libre, Catamorphism, Anamorphism,
                          DupCheckSet1, CataInit1, AnaInit1, AllocAcc1)
    end.

free_upto_lazy(IgnorePids, Callbacks, Lazy, Libre, Req) ->
    free_from(
      Callbacks,
      fun(_Libre, Lazy1, LazyAcc) ->
              case priority_queue:out(Lazy1) of
                  {empty, _Lazy2} ->
                      empty;
                  {{value, V = {Pid, Bucket, Alloc}}, Lazy2} ->
                      case sets:is_element(Pid, IgnorePids) of
                          true  -> {skip, Lazy2,
                                    priority_queue:in(V, Bucket, LazyAcc)};
                          false -> {value, Lazy2, Pid, Alloc}
                      end
              end
      end, fun priority_queue:join/2, Libre, Lazy, priority_queue:new(), Req).

free_upto_sleepy(IgnorePids, Callbacks, Sleepy, Libre, Req) ->
    free_from(Callbacks,
              fun(Libre1, Sleepy1, SleepyAcc) ->
                      case queue:out(Sleepy1) of
                          {empty, _Sleepy2} ->
                              empty;
                          {{value, Pid}, Sleepy2} ->
                              case sets:is_element(Pid, IgnorePids) of
                                  true  -> {skip, Sleepy2,
                                            queue:in(Pid, SleepyAcc)};
                                  false -> {Alloc, hibernate} =
                                               dict:fetch(Pid, Libre1),
                                           {value, Sleepy2, Pid, Alloc}
                              end
                      end
              end, fun queue:join/2, Libre, Sleepy, queue:new(), Req).

free_from(Callbacks, Hylomorphism, BaseCase, Libre, CataInit, AnaInit, Req) ->
    case Hylomorphism(Libre, CataInit, AnaInit) of
        empty ->
            {AnaInit, Libre, Req};
        {skip, CataInit1, AnaInit1} ->
            free_from(Callbacks, Hylomorphism, BaseCase, Libre, CataInit1,
                      AnaInit1, Req);
        {value, CataInit1, Pid, Alloc} ->
            Libre1 = dict:erase(Pid, Libre),
            ok = set_process_mode(Callbacks, Pid, oppressed),
            case Req > Alloc of
                true -> free_from(Callbacks, Hylomorphism, BaseCase, Libre1,
                                  CataInit1, AnaInit, Req - Alloc);
                false -> {BaseCase(CataInit1, AnaInit), Libre1, Req - Alloc}
            end
    end.

free_upto(Pid, Req, State = #state { available_tokens = Avail,
                                     liberated_processes = Libre,
                                     callbacks = Callbacks,
                                     lowrate = Lazy,
                                     hibernate = Sleepy,
                                     unoppressable = Unoppressable })
  when Req > Avail ->
    Unoppressable1 = sets:add_element(Pid, Unoppressable),
    {Sleepy1, SleepySum} = tidy_and_sum_sleepy(Unoppressable1, Sleepy, Libre),
    case Req > Avail + SleepySum of
        true -> %% not enough in sleepy, have a look in lazy too
            {Lazy1, LazySum} = tidy_and_sum_lazy(Unoppressable1, Lazy, Libre),
            case Req > Avail + SleepySum + LazySum of
                true -> %% can't free enough, just return tidied state
                    State #state { lowrate = Lazy1, hibernate = Sleepy1 };
                false -> %% need to free all of sleepy, and some of lazy
                    {Sleepy2, Libre1, ReqRem} =
                        free_upto_sleepy(Unoppressable1, Callbacks,
                                         Sleepy1, Libre, Req),
                    {Lazy2, Libre2, ReqRem1} =
                        free_upto_lazy(Unoppressable1, Callbacks,
                                       Lazy1, Libre1, ReqRem),
                    %% ReqRem1 will be <= 0 because it's
                    %% likely we'll have freed more than we
                    %% need, thus Req - ReqRem1 is total freed
                    State #state { available_tokens = Avail + (Req - ReqRem1),
                                   liberated_processes = Libre2, lowrate = Lazy2,
                                   hibernate = Sleepy2 }
            end;
        false -> %% enough available in sleepy, don't touch lazy
            {Sleepy2, Libre1, ReqRem} =
                free_upto_sleepy(Unoppressable1, Callbacks, Sleepy1, Libre, Req),
            State #state { available_tokens = Avail + (Req - ReqRem),
                           liberated_processes = Libre1, hibernate = Sleepy2 }
    end;
free_upto(_Pid, _Req, State) ->
    State.<|MERGE_RESOLUTION|>--- conflicted
+++ resolved
@@ -238,20 +238,12 @@
                       oppressive_pins = Pins,
                       unoppressable = Unoppressable } =
         free_upto(undef, 1 + ?TOTAL_TOKENS, State), %% this'll just do tidying
-<<<<<<< HEAD
-    {reply, [{ available_tokens, Avail },
-             { liberated_processes, dict:to_list(Libre) },
-             { lowrate_queues, priority_queue:to_list(Lazy) },
-             { hibernated_queues, queue:to_list(Sleepy) },
-             { oppressive_pins, sets:to_list(Pins) },
-             { unoppressable_queues, sets:to_list(Unoppressable) }], State1}.
-=======
     {reply, [{ available_tokens,        Avail                       },
              { liberated_processes,     dict:to_list(Libre)         },
              { lowrate_processes,       priority_queue:to_list(Lazy)},
              { hibernated_processes,    queue:to_list(Sleepy)       },
+             { oppressive_pins,         sets:to_list(Pins)          },
              { unoppressable_processes, sets:to_list(Unoppressable) }], State1}.
->>>>>>> a5ed9ac8
 
 handle_cast({report_memory, Pid, Memory, BytesGained, BytesLost, Hibernating},
             State = #state { liberated_processes = Libre,
