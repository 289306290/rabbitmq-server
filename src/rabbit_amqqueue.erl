%% The contents of this file are subject to the Mozilla Public License
%% Version 1.1 (the "License"); you may not use this file except in
%% compliance with the License. You may obtain a copy of the License
%% at http://www.mozilla.org/MPL/
%%
%% Software distributed under the License is distributed on an "AS IS"
%% basis, WITHOUT WARRANTY OF ANY KIND, either express or implied. See
%% the License for the specific language governing rights and
%% limitations under the License.
%%
%% The Original Code is RabbitMQ.
%%
%% The Initial Developer of the Original Code is VMware, Inc.
%% Copyright (c) 2007-2011 VMware, Inc.  All rights reserved.
%%

-module(rabbit_amqqueue).

-export([start/0, stop/0, declare/5, delete_immediately/1, delete/3, purge/1]).
-export([internal_declare/2, internal_delete/1,
         maybe_run_queue_via_backing_queue/3,
         maybe_run_queue_via_backing_queue_async/3,
         sync_timeout/1, update_ram_duration/1, set_ram_duration_target/2,
         set_maximum_since_use/2, maybe_expire/1, drop_expired/1]).
-export([pseudo_queue/2]).
-export([lookup/1, with/2, with_or_die/2, assert_equivalence/5,
         check_exclusive_access/2, with_exclusive_access_or_die/3,
         stat/1, deliver/2, requeue/3, ack/4, reject/4]).
-export([list/1, info_keys/0, info/1, info/2, info_all/1, info_all/2]).
-export([emit_stats/1]).
-export([consumers/1, consumers_all/1]).
-export([basic_get/3, basic_consume/7, basic_cancel/4]).
-export([notify_sent/2, unblock/2, flush_all/2]).
-export([commit_all/3, rollback_all/3, notify_down_all/2, limit_all/3]).
-export([on_node_down/1]).
-export([store_queue/1]).

-include("rabbit.hrl").
-include_lib("stdlib/include/qlc.hrl").

-define(INTEGER_ARG_TYPES, [byte, short, signedint, long]).

%%----------------------------------------------------------------------------

-ifdef(use_specs).

-export_type([name/0, qmsg/0]).

-type(name() :: rabbit_types:r('queue')).

-type(qlen() :: rabbit_types:ok(non_neg_integer())).
-type(qfun(A) :: fun ((rabbit_types:amqqueue()) -> A)).
-type(qmsg() :: {name(), pid(), msg_id(), boolean(), rabbit_types:message()}).
-type(msg_id() :: non_neg_integer()).
-type(ok_or_errors() ::
      'ok' | {'error', [{'error' | 'exit' | 'throw', any()}]}).

-type(queue_or_not_found() :: rabbit_types:amqqueue() | 'not_found').

-spec(start/0 :: () -> 'ok').
-spec(stop/0 :: () -> 'ok').
-spec(declare/5 ::
        (name(), boolean(), boolean(),
         rabbit_framing:amqp_table(), rabbit_types:maybe(pid()))
        -> {'new' | 'existing', rabbit_types:amqqueue()} |
           rabbit_types:channel_exit()).
-spec(lookup/1 ::
        (name()) -> rabbit_types:ok(rabbit_types:amqqueue()) |
                    rabbit_types:error('not_found')).
-spec(with/2 :: (name(), qfun(A)) -> A | rabbit_types:error('not_found')).
-spec(with_or_die/2 ::
        (name(), qfun(A)) -> A | rabbit_types:channel_exit()).
-spec(assert_equivalence/5 ::
        (rabbit_types:amqqueue(), boolean(), boolean(),
         rabbit_framing:amqp_table(), rabbit_types:maybe(pid()))
        -> 'ok' | rabbit_types:channel_exit() |
           rabbit_types:connection_exit()).
-spec(check_exclusive_access/2 ::
        (rabbit_types:amqqueue(), pid())
        -> 'ok' | rabbit_types:channel_exit()).
-spec(with_exclusive_access_or_die/3 ::
        (name(), pid(), qfun(A)) -> A | rabbit_types:channel_exit()).
-spec(list/1 :: (rabbit_types:vhost()) -> [rabbit_types:amqqueue()]).
-spec(info_keys/0 :: () -> rabbit_types:info_keys()).
-spec(info/1 :: (rabbit_types:amqqueue()) -> rabbit_types:infos()).
-spec(info/2 ::
        (rabbit_types:amqqueue(), rabbit_types:info_keys())
        -> rabbit_types:infos()).
-spec(info_all/1 :: (rabbit_types:vhost()) -> [rabbit_types:infos()]).
-spec(info_all/2 :: (rabbit_types:vhost(), rabbit_types:info_keys())
                    -> [rabbit_types:infos()]).
-spec(consumers/1 ::
        (rabbit_types:amqqueue())
        -> [{pid(), rabbit_types:ctag(), boolean()}]).
-spec(consumers_all/1 ::
        (rabbit_types:vhost())
        -> [{name(), pid(), rabbit_types:ctag(), boolean()}]).
-spec(stat/1 ::
        (rabbit_types:amqqueue())
        -> {'ok', non_neg_integer(), non_neg_integer()}).
-spec(emit_stats/1 :: (rabbit_types:amqqueue()) -> 'ok').
-spec(delete_immediately/1 :: (rabbit_types:amqqueue()) -> 'ok').
-spec(delete/3 ::
      (rabbit_types:amqqueue(), 'false', 'false')
        -> qlen();
      (rabbit_types:amqqueue(), 'true' , 'false')
        -> qlen() | rabbit_types:error('in_use');
      (rabbit_types:amqqueue(), 'false', 'true' )
        -> qlen() | rabbit_types:error('not_empty');
      (rabbit_types:amqqueue(), 'true' , 'true' )
        -> qlen() |
           rabbit_types:error('in_use') |
           rabbit_types:error('not_empty')).
-spec(purge/1 :: (rabbit_types:amqqueue()) -> qlen()).
-spec(deliver/2 :: (pid(), rabbit_types:delivery()) -> boolean()).
-spec(requeue/3 :: (pid(), [msg_id()],  pid()) -> 'ok').
-spec(ack/4 ::
        (pid(), rabbit_types:maybe(rabbit_types:txn()), [msg_id()], pid())
        -> 'ok').
-spec(reject/4 :: (pid(), [msg_id()], boolean(), pid()) -> 'ok').
-spec(commit_all/3 :: ([pid()], rabbit_types:txn(), pid()) -> ok_or_errors()).
-spec(rollback_all/3 :: ([pid()], rabbit_types:txn(), pid()) -> 'ok').
-spec(notify_down_all/2 :: ([pid()], pid()) -> ok_or_errors()).
-spec(limit_all/3 :: ([pid()], pid(), pid() | 'undefined') -> ok_or_errors()).
-spec(basic_get/3 :: (rabbit_types:amqqueue(), pid(), boolean()) ->
             {'ok', non_neg_integer(), qmsg()} | 'empty').
-spec(basic_consume/7 ::
      (rabbit_types:amqqueue(), boolean(), pid(), pid() | 'undefined',
       rabbit_types:ctag(), boolean(), any())
        -> rabbit_types:ok_or_error('exclusive_consume_unavailable')).
-spec(basic_cancel/4 ::
        (rabbit_types:amqqueue(), pid(), rabbit_types:ctag(), any()) -> 'ok').
-spec(notify_sent/2 :: (pid(), pid()) -> 'ok').
-spec(unblock/2 :: (pid(), pid()) -> 'ok').
-spec(flush_all/2 :: ([pid()], pid()) -> 'ok').
-spec(internal_declare/2 ::
        (rabbit_types:amqqueue(), boolean())
        -> queue_or_not_found() | rabbit_misc:thunk(queue_or_not_found())).
-spec(internal_delete/1 ::
        (name()) -> rabbit_types:ok_or_error('not_found') |
<<<<<<< HEAD
                    rabbit_types:connection_exit() |
                    fun ((boolean()) -> rabbit_types:ok_or_error('not_found') |
                                        rabbit_types:connection_exit())).
-spec(maybe_run_queue_via_backing_queue/2 ::
        (pid(), (fun ((A) -> {[rabbit_guid:guid()], A}))) -> 'ok').
-spec(maybe_run_queue_via_backing_queue_async/2 ::
        (pid(), (fun ((A) -> {[rabbit_guid:guid()], A}))) -> 'ok').
=======
                    rabbit_types:connection_exit()).
-spec(maybe_run_queue_via_backing_queue/3 ::
        (pid(), atom(), (fun ((A) -> {[rabbit_guid:guid()], A}))) -> 'ok').
-spec(maybe_run_queue_via_backing_queue_async/3 ::
        (pid(), atom(), (fun ((A) -> {[rabbit_guid:guid()], A}))) -> 'ok').
>>>>>>> 5d048144
-spec(sync_timeout/1 :: (pid()) -> 'ok').
-spec(update_ram_duration/1 :: (pid()) -> 'ok').
-spec(set_ram_duration_target/2 :: (pid(), number() | 'infinity') -> 'ok').
-spec(set_maximum_since_use/2 :: (pid(), non_neg_integer()) -> 'ok').
-spec(maybe_expire/1 :: (pid()) -> 'ok').
-spec(on_node_down/1 :: (node()) -> 'ok').
-spec(pseudo_queue/2 :: (name(), pid()) -> rabbit_types:amqqueue()).

-endif.

%%----------------------------------------------------------------------------

start() ->
    DurableQueues = find_durable_queues(),
    {ok, BQ} = application:get_env(rabbit, backing_queue_module),
    ok = BQ:start([QName || #amqqueue{name = QName} <- DurableQueues]),
    {ok,_} = supervisor:start_child(
               rabbit_sup,
               {rabbit_amqqueue_sup,
                {rabbit_amqqueue_sup, start_link, []},
                transient, infinity, supervisor, [rabbit_amqqueue_sup]}),
    _RealDurableQueues = recover_durable_queues(DurableQueues),
    ok.

stop() ->
    ok = supervisor:terminate_child(rabbit_sup, rabbit_amqqueue_sup),
    ok = supervisor:delete_child(rabbit_sup, rabbit_amqqueue_sup),
    {ok, BQ} = application:get_env(rabbit, backing_queue_module),
    ok = BQ:stop().

find_durable_queues() ->
    Node = node(),
    %% TODO: use dirty ops instead
    rabbit_misc:execute_mnesia_transaction(
      fun () ->
              qlc:e(qlc:q([Q || Q = #amqqueue{pid = Pid}
                                    <- mnesia:table(rabbit_durable_queue),
                                node(Pid) == Node]))
      end).

recover_durable_queues(DurableQueues) ->
    Qs = [start_queue_process(Q) || Q <- DurableQueues],
    [Q || Q <- Qs,
          gen_server2:call(Q#amqqueue.pid, {init, true}, infinity) == Q].

declare(QueueName, Durable, AutoDelete, Args, Owner) ->
    ok = check_declare_arguments(QueueName, Args),
    Q = start_queue_process(#amqqueue{name            = QueueName,
                                      durable         = Durable,
                                      auto_delete     = AutoDelete,
                                      arguments       = Args,
                                      exclusive_owner = Owner,
                                      pid             = none,
                                      mirror_pids     = []}),
    case gen_server2:call(Q#amqqueue.pid, {init, false}) of
        not_found -> rabbit_misc:not_found(QueueName);
        Q1        -> Q1
    end.

internal_declare(Q, true) ->
    rabbit_misc:execute_mnesia_tx_with_tail(
      fun () -> ok = store_queue(Q), rabbit_misc:const(Q) end);
internal_declare(Q = #amqqueue{name = QueueName}, false) ->
    rabbit_misc:execute_mnesia_tx_with_tail(
      fun () ->
              case mnesia:wread({rabbit_queue, QueueName}) of
                  [] ->
                      case mnesia:read({rabbit_durable_queue, QueueName}) of
                          []  -> ok = store_queue(Q),
                                 B = add_default_binding(Q),
                                 fun (Tx) -> B(Tx), Q end;
                          [_] -> %% Q exists on stopped node
                                 rabbit_misc:const(not_found)
                      end;
                  [ExistingQ = #amqqueue{pid = QPid}] ->
                      case rabbit_misc:is_process_alive(QPid) of
                          true  -> rabbit_misc:const(ExistingQ);
                          false -> TailFun = internal_delete(QueueName),
                                   fun (Tx) -> TailFun(Tx), ExistingQ end
                      end
              end
      end).

store_queue(Q = #amqqueue{durable = true}) ->
    ok = mnesia:write(rabbit_durable_queue, Q, write),
    ok = mnesia:write(rabbit_queue, Q, write),
    ok;
store_queue(Q = #amqqueue{durable = false}) ->
    ok = mnesia:write(rabbit_queue, Q, write),
    ok.

start_queue_process(Q) ->
    {ok, Pid} = rabbit_amqqueue_sup:start_child([Q]),
    Q#amqqueue{pid = Pid}.

add_default_binding(#amqqueue{name = QueueName}) ->
    ExchangeName = rabbit_misc:r(QueueName, exchange, <<>>),
    RoutingKey = QueueName#resource.name,
    rabbit_binding:add(#binding{source      = ExchangeName,
                                destination = QueueName,
                                key         = RoutingKey,
                                args        = []}).

lookup(Name) ->
    rabbit_misc:dirty_read({rabbit_queue, Name}).

with(Name, F, E) ->
    case lookup(Name) of
        {ok, Q} -> rabbit_misc:with_exit_handler(E, fun () -> F(Q) end);
        {error, not_found} -> E()
    end.

with(Name, F) ->
    with(Name, F, fun () -> {error, not_found} end).
with_or_die(Name, F) ->
    with(Name, F, fun () -> rabbit_misc:not_found(Name) end).

assert_equivalence(#amqqueue{durable     = Durable,
                             auto_delete = AutoDelete} = Q,
                   Durable, AutoDelete, RequiredArgs, Owner) ->
    assert_args_equivalence(Q, RequiredArgs),
    check_exclusive_access(Q, Owner, strict);
assert_equivalence(#amqqueue{name = QueueName},
                   _Durable, _AutoDelete, _RequiredArgs, _Owner) ->
    rabbit_misc:protocol_error(
      precondition_failed, "parameters for ~s not equivalent",
      [rabbit_misc:rs(QueueName)]).

check_exclusive_access(Q, Owner) -> check_exclusive_access(Q, Owner, lax).

check_exclusive_access(#amqqueue{exclusive_owner = Owner}, Owner, _MatchType) ->
    ok;
check_exclusive_access(#amqqueue{exclusive_owner = none}, _ReaderPid, lax) ->
    ok;
check_exclusive_access(#amqqueue{name = QueueName}, _ReaderPid, _MatchType) ->
    rabbit_misc:protocol_error(
      resource_locked,
      "cannot obtain exclusive access to locked ~s",
      [rabbit_misc:rs(QueueName)]).

with_exclusive_access_or_die(Name, ReaderPid, F) ->
    with_or_die(Name,
                fun (Q) -> check_exclusive_access(Q, ReaderPid), F(Q) end).

assert_args_equivalence(#amqqueue{name = QueueName, arguments = Args},
                       RequiredArgs) ->
    rabbit_misc:assert_args_equivalence(Args, RequiredArgs, QueueName,
                                        [<<"x-expires">>]).

check_declare_arguments(QueueName, Args) ->
    [case Fun(rabbit_misc:table_lookup(Args, Key)) of
         ok             -> ok;
         {error, Error} -> rabbit_misc:protocol_error(
                             precondition_failed,
                             "invalid arg '~s' for ~s: ~w",
                             [Key, rabbit_misc:rs(QueueName), Error])
     end || {Key, Fun} <-
                [{<<"x-expires">>,     fun check_expires_argument/1},
                 {<<"x-message-ttl">>, fun check_message_ttl_argument/1}]],
    ok.

check_expires_argument(Val) ->
    check_integer_argument(Val,
                           expires_not_of_acceptable_type,
                           expires_zero_or_less).

check_message_ttl_argument(Val) ->
    check_integer_argument(Val,
                           ttl_not_of_acceptable_type,
                           ttl_zero_or_less).

check_integer_argument(undefined, _, _) ->
    ok;
check_integer_argument({Type, Val}, InvalidTypeError, _) when Val > 0 ->
    case lists:member(Type, ?INTEGER_ARG_TYPES) of
        true  -> ok;
        false -> {error, {InvalidTypeError, Type, Val}}
    end;
check_integer_argument({_Type, _Val}, _, ZeroOrLessError) ->
    {error, ZeroOrLessError}.

list(VHostPath) ->
    mnesia:dirty_match_object(
      rabbit_queue,
      #amqqueue{name = rabbit_misc:r(VHostPath, queue), _ = '_'}).

info_keys() -> rabbit_amqqueue_process:info_keys().

map(VHostPath, F) -> rabbit_misc:filter_exit_map(F, list(VHostPath)).

info(#amqqueue{ pid = QPid }) ->
    delegate_call(QPid, info, infinity).

info(#amqqueue{ pid = QPid }, Items) ->
    case delegate_call(QPid, {info, Items}, infinity) of
        {ok, Res}      -> Res;
        {error, Error} -> throw(Error)
    end.

info_all(VHostPath) -> map(VHostPath, fun (Q) -> info(Q) end).

info_all(VHostPath, Items) -> map(VHostPath, fun (Q) -> info(Q, Items) end).

consumers(#amqqueue{ pid = QPid }) ->
    delegate_call(QPid, consumers, infinity).

consumers_all(VHostPath) ->
    lists:append(
      map(VHostPath,
          fun (Q) -> [{Q#amqqueue.name, ChPid, ConsumerTag, AckRequired} ||
                         {ChPid, ConsumerTag, AckRequired} <- consumers(Q)]
          end)).

stat(#amqqueue{pid = QPid}) ->
    delegate_call(QPid, stat, infinity).

emit_stats(#amqqueue{pid = QPid}) ->
    delegate_cast(QPid, emit_stats).

delete_immediately(#amqqueue{ pid = QPid }) ->
    gen_server2:cast(QPid, delete_immediately).

delete(#amqqueue{ pid = QPid }, IfUnused, IfEmpty) ->
    delegate_call(QPid, {delete, IfUnused, IfEmpty}, infinity).

purge(#amqqueue{ pid = QPid }) -> delegate_call(QPid, purge, infinity).

deliver(QPid, Delivery = #delivery{immediate = true}) ->
    gen_server2:call(QPid, {deliver_immediately, Delivery}, infinity);
deliver(QPid, Delivery = #delivery{mandatory = true}) ->
    gen_server2:call(QPid, {deliver, Delivery}, infinity),
    true;
deliver(QPid, Delivery) ->
    gen_server2:cast(QPid, {deliver, Delivery}),
    true.

requeue(QPid, MsgIds, ChPid) ->
    delegate_call(QPid, {requeue, MsgIds, ChPid}, infinity).

ack(QPid, Txn, MsgIds, ChPid) ->
    delegate_cast(QPid, {ack, Txn, MsgIds, ChPid}).

reject(QPid, MsgIds, Requeue, ChPid) ->
    delegate_cast(QPid, {reject, MsgIds, Requeue, ChPid}).

commit_all(QPids, Txn, ChPid) ->
    safe_delegate_call_ok(
      fun (QPid) -> gen_server2:call(QPid, {commit, Txn, ChPid}, infinity) end,
      QPids).

rollback_all(QPids, Txn, ChPid) ->
    delegate:invoke_no_result(
      QPids, fun (QPid) -> gen_server2:cast(QPid, {rollback, Txn, ChPid}) end).

notify_down_all(QPids, ChPid) ->
    safe_delegate_call_ok(
      fun (QPid) -> gen_server2:call(QPid, {notify_down, ChPid}, infinity) end,
      QPids).

limit_all(QPids, ChPid, LimiterPid) ->
    delegate:invoke_no_result(
      QPids, fun (QPid) ->
                     gen_server2:cast(QPid, {limit, ChPid, LimiterPid})
             end).

basic_get(#amqqueue{pid = QPid}, ChPid, NoAck) ->
    delegate_call(QPid, {basic_get, ChPid, NoAck}, infinity).

basic_consume(#amqqueue{pid = QPid}, NoAck, ChPid, LimiterPid,
              ConsumerTag, ExclusiveConsume, OkMsg) ->
    delegate_call(QPid, {basic_consume, NoAck, ChPid,
                         LimiterPid, ConsumerTag, ExclusiveConsume, OkMsg},
                  infinity).

basic_cancel(#amqqueue{pid = QPid}, ChPid, ConsumerTag, OkMsg) ->
    ok = delegate_call(QPid, {basic_cancel, ChPid, ConsumerTag, OkMsg},
                       infinity).

notify_sent(QPid, ChPid) ->
    gen_server2:cast(QPid, {notify_sent, ChPid}).

unblock(QPid, ChPid) ->
    delegate_cast(QPid, {unblock, ChPid}).

flush_all(QPids, ChPid) ->
    delegate:invoke_no_result(
      QPids, fun (QPid) -> gen_server2:cast(QPid, {flush, ChPid}) end).

internal_delete1(QueueName) ->
    ok = mnesia:delete({rabbit_queue, QueueName}),
    ok = mnesia:delete({rabbit_durable_queue, QueueName}),
    %% we want to execute some things, as decided by rabbit_exchange,
    %% after the transaction.
    rabbit_binding:remove_for_destination(QueueName).

internal_delete(QueueName) ->
    rabbit_misc:execute_mnesia_tx_with_tail(
      fun () ->
              case mnesia:wread({rabbit_queue, QueueName}) of
                  []  -> rabbit_misc:const({error, not_found});
                  [_] -> Deletions = internal_delete1(QueueName),
                         fun (Tx) -> ok = rabbit_binding:process_deletions(
                                            Deletions, Tx)
                         end
              end
      end).


maybe_run_queue_via_backing_queue(QPid, Mod, Fun) ->
    gen_server2:call(QPid, {maybe_run_queue_via_backing_queue, Mod, Fun},
                     infinity).

maybe_run_queue_via_backing_queue_async(QPid, Mod, Fun) ->
    gen_server2:cast(QPid, {maybe_run_queue_via_backing_queue, Mod, Fun}).

sync_timeout(QPid) ->
    gen_server2:cast(QPid, sync_timeout).

update_ram_duration(QPid) ->
    gen_server2:cast(QPid, update_ram_duration).

set_ram_duration_target(QPid, Duration) ->
    gen_server2:cast(QPid, {set_ram_duration_target, Duration}).

set_maximum_since_use(QPid, Age) ->
    gen_server2:cast(QPid, {set_maximum_since_use, Age}).

maybe_expire(QPid) ->
    gen_server2:cast(QPid, maybe_expire).

drop_expired(QPid) ->
    gen_server2:cast(QPid, drop_expired).

on_node_down(Node) ->
    rabbit_misc:execute_mnesia_transaction(
      fun () -> qlc:e(qlc:q([delete_queue(QueueName) ||
                                #amqqueue{name = QueueName, pid = Pid,
                                          mirror_pids = []}
                                    <- mnesia:table(rabbit_queue),
                                node(Pid) == Node]))
      end,
      fun (Deletions, Tx) ->
              rabbit_binding:process_deletions(
                lists:foldl(fun rabbit_binding:combine_deletions/2,
                            rabbit_binding:new_deletions(),
                            Deletions),
                Tx)
      end).

delete_queue(QueueName) ->
    ok = mnesia:delete({rabbit_queue, QueueName}),
    rabbit_binding:remove_transient_for_destination(QueueName).

pseudo_queue(QueueName, Pid) ->
    #amqqueue{name        = QueueName,
              durable     = false,
              auto_delete = false,
              arguments   = [],
              pid         = Pid,
              mirror_pids = []}.

safe_delegate_call_ok(F, Pids) ->
    case delegate:invoke(Pids, fun (Pid) ->
                                       rabbit_misc:with_exit_handler(
                                         fun () -> ok end,
                                         fun () -> F(Pid) end)
                               end) of
        {_,  []} -> ok;
        {_, Bad} -> {error, Bad}
    end.

delegate_call(Pid, Msg, Timeout) ->
    delegate:invoke(Pid, fun (P) -> gen_server2:call(P, Msg, Timeout) end).

delegate_cast(Pid, Msg) ->
    delegate:invoke_no_result(Pid, fun (P) -> gen_server2:cast(P, Msg) end).<|MERGE_RESOLUTION|>--- conflicted
+++ resolved
@@ -138,21 +138,13 @@
         -> queue_or_not_found() | rabbit_misc:thunk(queue_or_not_found())).
 -spec(internal_delete/1 ::
         (name()) -> rabbit_types:ok_or_error('not_found') |
-<<<<<<< HEAD
                     rabbit_types:connection_exit() |
                     fun ((boolean()) -> rabbit_types:ok_or_error('not_found') |
                                         rabbit_types:connection_exit())).
--spec(maybe_run_queue_via_backing_queue/2 ::
-        (pid(), (fun ((A) -> {[rabbit_guid:guid()], A}))) -> 'ok').
--spec(maybe_run_queue_via_backing_queue_async/2 ::
-        (pid(), (fun ((A) -> {[rabbit_guid:guid()], A}))) -> 'ok').
-=======
-                    rabbit_types:connection_exit()).
 -spec(maybe_run_queue_via_backing_queue/3 ::
         (pid(), atom(), (fun ((A) -> {[rabbit_guid:guid()], A}))) -> 'ok').
 -spec(maybe_run_queue_via_backing_queue_async/3 ::
         (pid(), atom(), (fun ((A) -> {[rabbit_guid:guid()], A}))) -> 'ok').
->>>>>>> 5d048144
 -spec(sync_timeout/1 :: (pid()) -> 'ok').
 -spec(update_ram_duration/1 :: (pid()) -> 'ok').
 -spec(set_ram_duration_target/2 :: (pid(), number() | 'infinity') -> 'ok').
