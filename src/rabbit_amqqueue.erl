%%   The contents of this file are subject to the Mozilla Public License
%%   Version 1.1 (the "License"); you may not use this file except in
%%   compliance with the License. You may obtain a copy of the License at
%%   http://www.mozilla.org/MPL/
%%
%%   Software distributed under the License is distributed on an "AS IS"
%%   basis, WITHOUT WARRANTY OF ANY KIND, either express or implied. See the
%%   License for the specific language governing rights and limitations
%%   under the License.
%%
%%   The Original Code is RabbitMQ.
%%
%%   The Initial Developers of the Original Code are LShift Ltd,
%%   Cohesive Financial Technologies LLC, and Rabbit Technologies Ltd.
%%
%%   Portions created before 22-Nov-2008 00:00:00 GMT by LShift Ltd,
%%   Cohesive Financial Technologies LLC, or Rabbit Technologies Ltd
%%   are Copyright (C) 2007-2008 LShift Ltd, Cohesive Financial
%%   Technologies LLC, and Rabbit Technologies Ltd.
%%
%%   Portions created by LShift Ltd are Copyright (C) 2007-2009 LShift
%%   Ltd. Portions created by Cohesive Financial Technologies LLC are
%%   Copyright (C) 2007-2009 Cohesive Financial Technologies
%%   LLC. Portions created by Rabbit Technologies Ltd are Copyright
%%   (C) 2007-2009 Rabbit Technologies Ltd.
%%
%%   All Rights Reserved.
%%
%%   Contributor(s): ______________________________________.
%%

-module(rabbit_amqqueue).

-export([start/0, recover/0, declare/4, delete/3, purge/1, internal_delete/1]).
-export([pseudo_queue/2]).
-export([lookup/1, with/2, with_or_die/2,
         stat/1, stat_all/0, deliver/5, redeliver/2, requeue/3, ack/4]).
-export([list/1, info/1, info/2, info_all/1, info_all/2]).
-export([claim_queue/2]).
-export([basic_get/3, basic_consume/8, basic_cancel/4]).
-export([notify_sent/2, unblock/2]).
-export([commit_all/2, rollback_all/2, notify_down_all/2, limit_all/3]).
-export([on_node_down/1]).

-import(mnesia).
-import(gen_server2).
-import(lists).
-import(queue).

-include("rabbit.hrl").
-include_lib("stdlib/include/qlc.hrl").

%%----------------------------------------------------------------------------

-ifdef(use_specs).

-type(qstats() :: {'ok', queue_name(), non_neg_integer(), non_neg_integer()}).
-type(qlen() :: {'ok', non_neg_integer()}).
-type(qfun(A) :: fun ((amqqueue()) -> A)).
-type(ok_or_errors() ::
      'ok' | {'error', [{'error' | 'exit' | 'throw', any()}]}).

-spec(start/0 :: () -> 'ok').
-spec(recover/0 :: () -> 'ok').
-spec(declare/4 :: (queue_name(), boolean(), boolean(), amqp_table()) ->
             amqqueue()).
-spec(lookup/1 :: (queue_name()) -> {'ok', amqqueue()} | not_found()).
-spec(with/2 :: (queue_name(), qfun(A)) -> A | not_found()).
-spec(with_or_die/2 :: (queue_name(), qfun(A)) -> A).
-spec(list/1 :: (vhost()) -> [amqqueue()]).
-spec(info/1 :: (amqqueue()) -> [info()]).
-spec(info/2 :: (amqqueue(), [info_key()]) -> [info()]).
-spec(info_all/1 :: (vhost()) -> [[info()]]).
-spec(info_all/2 :: (vhost(), [info_key()]) -> [[info()]]).
-spec(stat/1 :: (amqqueue()) -> qstats()).
-spec(stat_all/0 :: () -> [qstats()]).
-spec(delete/3 ::
      (amqqueue(), 'false', 'false') -> qlen();
      (amqqueue(), 'true' , 'false') -> qlen() | {'error', 'in_use'};
      (amqqueue(), 'false', 'true' ) -> qlen() | {'error', 'not_empty'};
      (amqqueue(), 'true' , 'true' ) -> qlen() |
                                            {'error', 'in_use'} |
                                            {'error', 'not_empty'}).
-spec(purge/1 :: (amqqueue()) -> qlen()).
<<<<<<< HEAD
-spec(deliver/5 :: (bool(), bool(), maybe(txn()), message(), pid()) -> bool()).
-spec(redeliver/2 :: (pid(), [{message(), bool()}]) -> 'ok').
=======
-spec(deliver/2 :: (pid(), delivery()) -> boolean()).
-spec(redeliver/2 :: (pid(), [{message(), boolean()}]) -> 'ok').
>>>>>>> 29037546
-spec(requeue/3 :: (pid(), [msg_id()],  pid()) -> 'ok').
-spec(ack/4 :: (pid(), maybe(txn()), [msg_id()], pid()) -> 'ok').
-spec(commit_all/2 :: ([pid()], txn()) -> ok_or_errors()).
-spec(rollback_all/2 :: ([pid()], txn()) -> ok_or_errors()).
-spec(notify_down_all/2 :: ([pid()], pid()) -> ok_or_errors()).
-spec(limit_all/3 :: ([pid()], pid(), pid() | 'undefined') -> ok_or_errors()).
-spec(claim_queue/2 :: (amqqueue(), pid()) -> 'ok' | 'locked').
-spec(basic_get/3 :: (amqqueue(), pid(), boolean()) ->
             {'ok', non_neg_integer(), msg()} | 'empty').
-spec(basic_consume/8 ::
      (amqqueue(), boolean(), pid(), pid(), pid(), ctag(), boolean(), any()) ->
             'ok' | {'error', 'queue_owned_by_another_connection' |
                     'exclusive_consume_unavailable'}).
-spec(basic_cancel/4 :: (amqqueue(), pid(), ctag(), any()) -> 'ok').
-spec(notify_sent/2 :: (pid(), pid()) -> 'ok').
-spec(unblock/2 :: (pid(), pid()) -> 'ok').
<<<<<<< HEAD
=======
-spec(internal_declare/2 :: (amqqueue(), boolean()) -> amqqueue()).
>>>>>>> 29037546
-spec(internal_delete/1 :: (queue_name()) -> 'ok' | not_found()).
-spec(on_node_down/1 :: (erlang_node()) -> 'ok').
-spec(pseudo_queue/2 :: (binary(), pid()) -> amqqueue()).

-endif.

%%----------------------------------------------------------------------------

start() ->
    {ok,_} = supervisor:start_child(
               rabbit_sup,
               {rabbit_amqqueue_sup,
                {rabbit_amqqueue_sup, start_link, []},
                transient, infinity, supervisor, [rabbit_amqqueue_sup]}),
    ok.

recover() ->
    ok = recover_durable_queues(),
    ok.

recover_durable_queues() ->
    Node = node(),
    lists:foreach(
      fun (RecoveredQ) ->
              Q = start_queue_process(RecoveredQ),
              %% We need to catch the case where a client connected to
              %% another node has deleted the queue (and possibly
              %% re-created it).
              case rabbit_misc:execute_mnesia_transaction(
                     fun () -> case mnesia:match_object(
                                      rabbit_durable_queue, RecoveredQ, read) of
                                   [_] -> ok = store_queue(Q),
                                          true;
                                   []  -> false
                               end
                     end) of
                  true  -> ok;
                  false -> exit(Q#amqqueue.pid, shutdown)
              end
      end,
      %% TODO: use dirty ops instead
      rabbit_misc:execute_mnesia_transaction(
        fun () ->
                qlc:e(qlc:q([Q || Q = #amqqueue{pid = Pid}
                                        <- mnesia:table(rabbit_durable_queue),
                                  node(Pid) == Node]))
        end)),
    ok.

declare(QueueName, Durable, AutoDelete, Args) ->
    Q = start_queue_process(#amqqueue{name = QueueName,
                                      durable = Durable,
                                      auto_delete = AutoDelete,
                                      arguments = Args,
                                      pid = none}),
    case rabbit_misc:execute_mnesia_transaction(
           fun () ->
                   case mnesia:wread({rabbit_queue, QueueName}) of
                       [] -> ok = store_queue(Q),
                             ok = add_default_binding(Q),
                             Q;
                       [ExistingQ] -> ExistingQ
                   end
           end) of
        Q         -> Q;
        ExistingQ -> exit(Q#amqqueue.pid, shutdown),
                     ExistingQ
    end.

store_queue(Q = #amqqueue{durable = true}) ->
    ok = mnesia:write(rabbit_durable_queue, Q, write),
    ok = mnesia:write(rabbit_queue, Q, write),
    ok;
store_queue(Q = #amqqueue{durable = false}) ->
    ok = mnesia:write(rabbit_queue, Q, write),
    ok.

start_queue_process(Q) ->
    {ok, Pid} = supervisor:start_child(rabbit_amqqueue_sup, [Q]),
    Q#amqqueue{pid = Pid}.

add_default_binding(#amqqueue{name = QueueName}) ->
    Exchange = rabbit_misc:r(QueueName, exchange, <<>>),
    RoutingKey = QueueName#resource.name,
    rabbit_exchange:add_binding(Exchange, QueueName, RoutingKey, []),
    ok.

lookup(Name) ->
    rabbit_misc:dirty_read({rabbit_queue, Name}).

with(Name, F, E) ->
    case lookup(Name) of
        {ok, Q} -> rabbit_misc:with_exit_handler(E, fun () -> F(Q) end);
        {error, not_found} -> E()
    end.

with(Name, F) ->
    with(Name, F, fun () -> {error, not_found} end).
with_or_die(Name, F) ->
    with(Name, F, fun () -> rabbit_misc:protocol_error(
                              not_found, "no ~s", [rabbit_misc:rs(Name)])
                  end).

list(VHostPath) ->
    mnesia:dirty_match_object(
      rabbit_queue,
      #amqqueue{name = rabbit_misc:r(VHostPath, queue), _ = '_'}).

map(VHostPath, F) -> rabbit_misc:filter_exit_map(F, list(VHostPath)).

info(#amqqueue{ pid = QPid }) ->
    gen_server2:pcall(QPid, 9, info, infinity).

info(#amqqueue{ pid = QPid }, Items) ->
    case gen_server2:pcall(QPid, 9, {info, Items}, infinity) of
        {ok, Res}      -> Res;
        {error, Error} -> throw(Error)
    end.

info_all(VHostPath) -> map(VHostPath, fun (Q) -> info(Q) end).

info_all(VHostPath, Items) -> map(VHostPath, fun (Q) -> info(Q, Items) end).

stat(#amqqueue{pid = QPid}) -> gen_server2:call(QPid, stat, infinity).

stat_all() ->
    lists:map(fun stat/1, rabbit_misc:dirty_read_all(rabbit_queue)).

delete(#amqqueue{ pid = QPid }, IfUnused, IfEmpty) ->
    gen_server2:call(QPid, {delete, IfUnused, IfEmpty}, infinity).

purge(#amqqueue{ pid = QPid }) -> gen_server2:call(QPid, purge, infinity).

deliver(_IsMandatory, true, Txn, Message, QPid) ->
    gen_server2:call(QPid, {deliver_immediately, Txn, Message}, infinity);
deliver(true, _IsImmediate, Txn, Message, QPid) ->
    gen_server2:call(QPid, {deliver, Txn, Message}, infinity),
    true;
deliver(false, _IsImmediate, Txn, Message, QPid) ->
    gen_server2:cast(QPid, {deliver, Txn, Message}),
    true.

redeliver(QPid, Messages) ->
    gen_server2:cast(QPid, {redeliver, Messages}).

requeue(QPid, MsgIds, ChPid) ->
    gen_server2:cast(QPid, {requeue, MsgIds, ChPid}).

ack(QPid, Txn, MsgIds, ChPid) ->
    gen_server2:cast(QPid, {ack, Txn, MsgIds, ChPid}).

commit_all(QPids, Txn) ->
    safe_pmap_ok(
      fun (QPid) -> exit({queue_disappeared, QPid}) end,
      fun (QPid) -> gen_server2:call(QPid, {commit, Txn}, infinity) end,
      QPids).

rollback_all(QPids, Txn) ->
    safe_pmap_ok(
      fun (QPid) -> exit({queue_disappeared, QPid}) end,
      fun (QPid) -> gen_server2:cast(QPid, {rollback, Txn}) end,
      QPids).

notify_down_all(QPids, ChPid) ->
    safe_pmap_ok(
      %% we don't care if the queue process has terminated in the
      %% meantime
      fun (_)    -> ok end,
      fun (QPid) -> gen_server2:call(QPid, {notify_down, ChPid}, infinity) end,
      QPids).

limit_all(QPids, ChPid, LimiterPid) ->
    safe_pmap_ok(
      fun (_) -> ok end,
      fun (QPid) -> gen_server2:cast(QPid, {limit, ChPid, LimiterPid}) end,
      QPids).
    
claim_queue(#amqqueue{pid = QPid}, ReaderPid) ->
    gen_server2:call(QPid, {claim_queue, ReaderPid}, infinity).

basic_get(#amqqueue{pid = QPid}, ChPid, NoAck) ->
    gen_server2:call(QPid, {basic_get, ChPid, NoAck}, infinity).

basic_consume(#amqqueue{pid = QPid}, NoAck, ReaderPid, ChPid, LimiterPid,
              ConsumerTag, ExclusiveConsume, OkMsg) ->
    gen_server2:call(QPid, {basic_consume, NoAck, ReaderPid, ChPid, 
                            LimiterPid, ConsumerTag, ExclusiveConsume, OkMsg},
                     infinity).

basic_cancel(#amqqueue{pid = QPid}, ChPid, ConsumerTag, OkMsg) ->
    ok = gen_server2:call(QPid, {basic_cancel, ChPid, ConsumerTag, OkMsg},
                          infinity).

notify_sent(QPid, ChPid) ->
    gen_server2:pcast(QPid, 8, {notify_sent, ChPid}).

unblock(QPid, ChPid) ->
    gen_server2:pcast(QPid, 8, {unblock, ChPid}).

internal_delete(QueueName) ->
    rabbit_misc:execute_mnesia_transaction(
      fun () ->
              case mnesia:wread({rabbit_queue, QueueName}) of
                  []  -> {error, not_found};
                  [_] ->
                      ok = rabbit_exchange:delete_queue_bindings(QueueName),
                      ok = mnesia:delete({rabbit_queue, QueueName}),
                      ok = mnesia:delete({rabbit_durable_queue, QueueName}),
                      ok
              end
      end).

on_node_down(Node) ->
    rabbit_misc:execute_mnesia_transaction(
      fun () ->
              qlc:fold(
                fun (QueueName, Acc) ->
                        ok = rabbit_exchange:delete_transient_queue_bindings(
                               QueueName),
                        ok = mnesia:delete({rabbit_queue, QueueName}),
                        Acc
                end,
                ok,
                qlc:q([QueueName || #amqqueue{name = QueueName, pid = Pid}
                                        <- mnesia:table(rabbit_queue),
                                    node(Pid) == Node]))
      end).

pseudo_queue(QueueName, Pid) ->
    #amqqueue{name = QueueName,
              durable = false,
              auto_delete = false,
              arguments = [],
              pid = Pid}.

safe_pmap_ok(H, F, L) ->
    case [R || R <- rabbit_misc:upmap(
                      fun (V) ->
                              try
                                  rabbit_misc:with_exit_handler(
                                    fun () -> H(V) end,
                                    fun () -> F(V) end)
                              catch Class:Reason -> {Class, Reason}
                              end
                      end, L),
               R =/= ok] of
        []     -> ok;
        Errors -> {error, Errors}
    end.<|MERGE_RESOLUTION|>--- conflicted
+++ resolved
@@ -82,13 +82,8 @@
                                             {'error', 'in_use'} |
                                             {'error', 'not_empty'}).
 -spec(purge/1 :: (amqqueue()) -> qlen()).
-<<<<<<< HEAD
--spec(deliver/5 :: (bool(), bool(), maybe(txn()), message(), pid()) -> bool()).
--spec(redeliver/2 :: (pid(), [{message(), bool()}]) -> 'ok').
-=======
 -spec(deliver/2 :: (pid(), delivery()) -> boolean()).
 -spec(redeliver/2 :: (pid(), [{message(), boolean()}]) -> 'ok').
->>>>>>> 29037546
 -spec(requeue/3 :: (pid(), [msg_id()],  pid()) -> 'ok').
 -spec(ack/4 :: (pid(), maybe(txn()), [msg_id()], pid()) -> 'ok').
 -spec(commit_all/2 :: ([pid()], txn()) -> ok_or_errors()).
@@ -105,10 +100,7 @@
 -spec(basic_cancel/4 :: (amqqueue(), pid(), ctag(), any()) -> 'ok').
 -spec(notify_sent/2 :: (pid(), pid()) -> 'ok').
 -spec(unblock/2 :: (pid(), pid()) -> 'ok').
-<<<<<<< HEAD
-=======
 -spec(internal_declare/2 :: (amqqueue(), boolean()) -> amqqueue()).
->>>>>>> 29037546
 -spec(internal_delete/1 :: (queue_name()) -> 'ok' | not_found()).
 -spec(on_node_down/1 :: (erlang_node()) -> 'ok').
 -spec(pseudo_queue/2 :: (binary(), pid()) -> amqqueue()).
