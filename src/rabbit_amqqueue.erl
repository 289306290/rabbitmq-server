--- conflicted
+++ resolved
@@ -304,32 +304,16 @@
 internal_delete(QueueName) ->
     rabbit_misc:execute_mnesia_transaction(
       fun () ->
-<<<<<<< HEAD
               case mnesia:wread({rabbit_queue, QueueName}) of
-                  [] -> {error, not_found};
-                  [Q] ->
-                      ok = delete_queue(Q),
-                      ok = mnesia:delete({rabbit_durable_queue, QueueName}),
-=======
-              case mnesia:wread({amqqueue, QueueName}) of
                   []  -> {error, not_found};
                   [_] ->
                       ok = rabbit_exchange:delete_queue_bindings(QueueName),
-                      ok = mnesia:delete({amqqueue, QueueName}),
-                      ok = mnesia:delete({durable_queues, QueueName}),
->>>>>>> 6e3f3ff2
+                      ok = mnesia:delete({rabbit_queue, QueueName}),
+                      ok = mnesia:delete({rabbit_durable_queue, QueueName}),
                       ok
               end
       end).
 
-<<<<<<< HEAD
-delete_queue(#amqqueue{name = QueueName}) ->
-    ok = rabbit_exchange:delete_bindings_for_queue(QueueName),
-    ok = mnesia:delete({rabbit_queue, QueueName}),
-    ok.
-
-=======
->>>>>>> 6e3f3ff2
 on_node_down(Node) ->
     rabbit_misc:execute_mnesia_transaction(
       fun () ->
@@ -337,19 +321,13 @@
                 fun (QueueName, Acc) ->
                         ok = rabbit_exchange:delete_transient_queue_bindings(
                                QueueName),
-                        ok = mnesia:delete({amqqueue, QueueName}),
+                        ok = mnesia:delete({rabbit_queue, QueueName}),
                         Acc
                 end,
                 ok,
-<<<<<<< HEAD
-                qlc:q([Q || Q = #amqqueue{pid = Pid}
-                                <- mnesia:table(rabbit_queue),
-                            node(Pid) == Node]))
-=======
                 qlc:q([QueueName || #amqqueue{name = QueueName, pid = Pid}
-                                        <- mnesia:table(amqqueue),
+                                        <- mnesia:table(rabbit_queue),
                                     node(Pid) == Node]))
->>>>>>> 6e3f3ff2
       end).
 
 pseudo_queue(QueueName, Pid) ->
