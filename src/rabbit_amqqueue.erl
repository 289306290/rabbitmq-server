--- conflicted
+++ resolved
@@ -42,11 +42,7 @@
 -export([notify_sent/2, unblock/2]).
 -export([commit_all/2, rollback_all/2, notify_down_all/2, limit_all/3]).
 -export([on_node_down/1]).
-<<<<<<< HEAD
--export([set_mode_pin/2, set_mode/2]).
-=======
--export([set_storage_mode/2]).
->>>>>>> 0312c469
+-export([set_storage_mode_pin/2, set_storage_mode/2]).
 
 -import(mnesia).
 -import(gen_server2).
@@ -106,12 +102,8 @@
 -spec(basic_cancel/4 :: (amqqueue(), pid(), ctag(), any()) -> 'ok').
 -spec(notify_sent/2 :: (pid(), pid()) -> 'ok').
 -spec(unblock/2 :: (pid(), pid()) -> 'ok').
-<<<<<<< HEAD
--spec(set_mode_pin/2 :: (amqqueue(), boolean()) -> any()).
--spec(set_mode/2 :: (pid(), ('disk' | 'mixed')) -> 'ok').
-=======
+-spec(set_storage_mode_pin/2 :: (amqqueue(), boolean()) -> any()).
 -spec(set_storage_mode/2 :: (pid(), ('disk' | 'mixed')) -> 'ok').
->>>>>>> 0312c469
 -spec(internal_declare/2 :: (amqqueue(), bool()) -> amqqueue()).
 -spec(internal_delete/1 :: (queue_name()) -> 'ok' | not_found()).
 -spec(internal_store/1 :: (amqqueue()) -> 'ok').
@@ -237,16 +229,11 @@
 
 map(VHostPath, F) -> rabbit_misc:filter_exit_map(F, list(VHostPath)).
 
-<<<<<<< HEAD
-set_mode_pin(Q, Disk) ->
-    gen_server2:pcast(Q#amqqueue.pid, 10, {set_mode_pin, Disk, Q}).
-
-set_mode(QPid, Mode) ->
-    gen_server2:pcast(QPid, 10, {set_mode, Mode}).
-=======
+set_storage_mode_pin(Q, Disk) ->
+    gen_server2:pcast(Q#amqqueue.pid, 10, {set_storage_mode_pin, Disk, Q}).
+
 set_storage_mode(QPid, Mode) ->
     gen_server2:pcast(QPid, 10, {set_storage_mode, Mode}).
->>>>>>> 0312c469
 
 info(#amqqueue{ pid = QPid }) ->
     gen_server2:pcall(QPid, 9, info, infinity).
