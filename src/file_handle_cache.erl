%% The contents of this file are subject to the Mozilla Public License
%% Version 1.1 (the "License"); you may not use this file except in
%% compliance with the License. You may obtain a copy of the License
%% at http://www.mozilla.org/MPL/
%%
%% Software distributed under the License is distributed on an "AS IS"
%% basis, WITHOUT WARRANTY OF ANY KIND, either express or implied. See
%% the License for the specific language governing rights and
%% limitations under the License.
%%
%% The Original Code is RabbitMQ.
%%
%% The Initial Developer of the Original Code is GoPivotal, Inc.
%% Copyright (c) 2007-2014 GoPivotal, Inc.  All rights reserved.
%%

-module(file_handle_cache).

%% A File Handle Cache
%%
%% This extends a subset of the functionality of the Erlang file
%% module. In the below, we use "file handle" to specifically refer to
%% file handles, and "file descriptor" to refer to descriptors which
%% are not file handles, e.g. sockets.
%%
%% Some constraints
%% 1) This supports one writer, multiple readers per file. Nothing
%% else.
%% 2) Do not open the same file from different processes. Bad things
%% may happen, especially for writes.
%% 3) Writes are all appends. You cannot write to the middle of a
%% file, although you can truncate and then append if you want.
%% 4) Although there is a write buffer, there is no read buffer. Feel
%% free to use the read_ahead mode, but beware of the interaction
%% between that buffer and the write buffer.
%%
%% Some benefits
%% 1) You do not have to remember to call sync before close
%% 2) Buffering is much more flexible than with the plain file module,
%% and you can control when the buffer gets flushed out. This means
%% that you can rely on reads-after-writes working, without having to
%% call the expensive sync.
%% 3) Unnecessary calls to position and sync get optimised out.
%% 4) You can find out what your 'real' offset is, and what your
%% 'virtual' offset is (i.e. where the hdl really is, and where it
%% would be after the write buffer is written out).
%%
%% There is also a server component which serves to limit the number
%% of open file descriptors. This is a hard limit: the server
%% component will ensure that clients do not have more file
%% descriptors open than it's configured to allow.
%%
%% On open, the client requests permission from the server to open the
%% required number of file handles. The server may ask the client to
%% close other file handles that it has open, or it may queue the
%% request and ask other clients to close file handles they have open
%% in order to satisfy the request. Requests are always satisfied in
%% the order they arrive, even if a latter request (for a small number
%% of file handles) can be satisfied before an earlier request (for a
%% larger number of file handles). On close, the client sends a
%% message to the server. These messages allow the server to keep
%% track of the number of open handles. The client also keeps a
%% gb_tree which is updated on every use of a file handle, mapping the
%% time at which the file handle was last used (timestamp) to the
%% handle. Thus the smallest key in this tree maps to the file handle
%% that has not been used for the longest amount of time. This
%% smallest key is included in the messages to the server. As such,
%% the server keeps track of when the least recently used file handle
%% was used *at the point of the most recent open or close* by each
%% client.
%%
%% Note that this data can go very out of date, by the client using
%% the least recently used handle.
%%
%% When the limit is exceeded (i.e. the number of open file handles is
%% at the limit and there are pending 'open' requests), the server
%% calculates the average age of the last reported least recently used
%% file handle of all the clients. It then tells all the clients to
%% close any handles not used for longer than this average, by
%% invoking the callback the client registered. The client should
%% receive this message and pass it into
%% set_maximum_since_use/1. However, it is highly possible this age
%% will be greater than the ages of all the handles the client knows
%% of because the client has used its file handles in the mean
%% time. Thus at this point the client reports to the server the
%% current timestamp at which its least recently used file handle was
%% last used. The server will check two seconds later that either it
%% is back under the limit, in which case all is well again, or if
%% not, it will calculate a new average age. Its data will be much
%% more recent now, and so it is very likely that when this is
%% communicated to the clients, the clients will close file handles.
%% (In extreme cases, where it's very likely that all clients have
%% used their open handles since they last sent in an update, which
%% would mean that the average will never cause any file handles to
%% be closed, the server can send out an average age of 0, resulting
%% in all available clients closing all their file handles.)
%%
%% Care is taken to ensure that (a) processes which are blocked
%% waiting for file descriptors to become available are not sent
%% requests to close file handles; and (b) given it is known how many
%% file handles a process has open, when the average age is forced to
%% 0, close messages are only sent to enough processes to release the
%% correct number of file handles and the list of processes is
%% randomly shuffled. This ensures we don't cause processes to
%% needlessly close file handles, and ensures that we don't always
%% make such requests of the same processes.
%%
%% The advantage of this scheme is that there is only communication
%% from the client to the server on open, close, and when in the
%% process of trying to reduce file handle usage. There is no
%% communication from the client to the server on normal file handle
%% operations. This scheme forms a feed-back loop - the server does
%% not care which file handles are closed, just that some are, and it
%% checks this repeatedly when over the limit.
%%
%% Handles which are closed as a result of the server are put into a
%% "soft-closed" state in which the handle is closed (data flushed out
%% and sync'd first) but the state is maintained. The handle will be
%% fully reopened again as soon as needed, thus users of this library
%% do not need to worry about their handles being closed by the server
%% - reopening them when necessary is handled transparently.
%%
%% The server also supports obtain, release and transfer. obtain/{0,1}
%% blocks until a file descriptor is available, at which point the
%% requesting process is considered to 'own' more descriptor(s).
%% release/{0,1} is the inverse operation and releases previously obtained
%% descriptor(s). transfer/{1,2} transfers ownership of file descriptor(s)
%% between processes. It is non-blocking. Obtain has a
%% lower limit, set by the ?OBTAIN_LIMIT/1 macro. File handles can use
%% the entire limit, but will be evicted by obtain calls up to the
%% point at which no more obtain calls can be satisfied by the obtains
%% limit. Thus there will always be some capacity available for file
%% handles. Processes that use obtain are never asked to return them,
%% and they are not managed in any way by the server. It is simply a
%% mechanism to ensure that processes that need file descriptors such
%% as sockets can do so in such a way that the overall number of open
%% file descriptors is managed.
%%
%% The callers of register_callback/3, obtain, and the argument of
%% transfer are monitored, reducing the count of handles in use
%% appropriately when the processes terminate.

-behaviour(gen_server2).

-export([register_callback/3]).
-export([open/3, close/1, read/2, append/2, needs_sync/1, sync/1, position/2,
         truncate/1, current_virtual_offset/1, current_raw_offset/1, flush/1,
         copy/3, set_maximum_since_use/1, delete/1, clear/1]).
-export([obtain/0, obtain/1, release/0, release/1, transfer/1, transfer/2,
         set_limit/1, get_limit/0, info_keys/0, with_handle/1, with_handle/2,
         info/0, info/1]).
-export([ulimit/0]).

-export([start_link/0, start_link/2, init/1, handle_call/3, handle_cast/2,
         handle_info/2, terminate/2, code_change/3, prioritise_cast/3]).

-define(SERVER, ?MODULE).
-define(RESERVED_FOR_OTHERS, 100).

-define(FILE_HANDLES_LIMIT_OTHER, 1024).
-define(FILE_HANDLES_CHECK_INTERVAL, 2000).

-define(OBTAIN_LIMIT(LIMIT), trunc((LIMIT * 0.9) - 2)).
-define(CLIENT_ETS_TABLE, file_handle_cache_client).
-define(ELDERS_ETS_TABLE, file_handle_cache_elders).

%%----------------------------------------------------------------------------

-record(file,
        { reader_count,
          has_writer
        }).

-record(handle,
        { hdl,
          offset,
          is_dirty,
          write_buffer_size,
          write_buffer_size_limit,
          write_buffer,
          read_buffer,
          read_buffer_size,
          read_buffer_size_limit,
          at_eof,
          path,
          mode,
          options,
          is_write,
          is_read,
          last_used_at
        }).

-record(fhc_state,
        { elders,
          limit,
          open_count,
          open_pending,
          obtain_limit, %%socket
          obtain_count_socket,
          obtain_count_file,
          obtain_pending_socket,
          obtain_pending_file,
          clients,
          timer_ref,
          alarm_set,
          alarm_clear
        }).

-record(cstate,
        { pid,
          callback,
          opened,
          obtained_socket,
          obtained_file,
          blocked,
          pending_closes
        }).

-record(pending,
        { kind,
          pid,
          requested,
          from
        }).

%%----------------------------------------------------------------------------
%% Specs
%%----------------------------------------------------------------------------

-ifdef(use_specs).

-type(ref() :: any()).
-type(ok_or_error() :: 'ok' | {'error', any()}).
-type(val_or_error(T) :: {'ok', T} | {'error', any()}).
-type(position() :: ('bof' | 'eof' | non_neg_integer() |
                     {('bof' |'eof'), non_neg_integer()} |
                     {'cur', integer()})).
-type(offset() :: non_neg_integer()).

-spec(register_callback/3 :: (atom(), atom(), [any()]) -> 'ok').
-spec(open/3 ::
        (file:filename(), [any()],
         [{'write_buffer', (non_neg_integer() | 'infinity' | 'unbuffered')}])
        -> val_or_error(ref())).
-spec(close/1 :: (ref()) -> ok_or_error()).
-spec(read/2 :: (ref(), non_neg_integer()) ->
                     val_or_error([char()] | binary()) | 'eof').
-spec(append/2 :: (ref(), iodata()) -> ok_or_error()).
-spec(sync/1 :: (ref()) ->  ok_or_error()).
-spec(position/2 :: (ref(), position()) -> val_or_error(offset())).
-spec(truncate/1 :: (ref()) -> ok_or_error()).
-spec(current_virtual_offset/1 :: (ref()) -> val_or_error(offset())).
-spec(current_raw_offset/1     :: (ref()) -> val_or_error(offset())).
-spec(flush/1 :: (ref()) -> ok_or_error()).
-spec(copy/3 :: (ref(), ref(), non_neg_integer()) ->
                     val_or_error(non_neg_integer())).
-spec(delete/1 :: (ref()) -> ok_or_error()).
-spec(clear/1 :: (ref()) -> ok_or_error()).
-spec(set_maximum_since_use/1 :: (non_neg_integer()) -> 'ok').
-spec(obtain/0 :: () -> 'ok').
-spec(obtain/1 :: (non_neg_integer()) -> 'ok').
-spec(release/0 :: () -> 'ok').
-spec(release/1 :: (non_neg_integer()) -> 'ok').
-spec(transfer/1 :: (pid()) -> 'ok').
-spec(transfer/2 :: (pid(), non_neg_integer()) -> 'ok').
-spec(with_handle/1 :: (fun(() -> A)) -> A).
-spec(with_handle/2 :: (non_neg_integer(), fun(() -> A)) -> A).
-spec(set_limit/1 :: (non_neg_integer()) -> 'ok').
-spec(get_limit/0 :: () -> non_neg_integer()).
-spec(info_keys/0 :: () -> rabbit_types:info_keys()).
-spec(info/0 :: () -> rabbit_types:infos()).
-spec(info/1 :: ([atom()]) -> rabbit_types:infos()).
-spec(ulimit/0 :: () -> 'unknown' | non_neg_integer()).

-endif.

%%----------------------------------------------------------------------------
-define(INFO_KEYS, [total_limit, total_used, sockets_limit, sockets_used]).

%%----------------------------------------------------------------------------
%% Public API
%%----------------------------------------------------------------------------

start_link() ->
    start_link(fun alarm_handler:set_alarm/1, fun alarm_handler:clear_alarm/1).

start_link(AlarmSet, AlarmClear) ->
    gen_server2:start_link({local, ?SERVER}, ?MODULE, [AlarmSet, AlarmClear],
                           [{timeout, infinity}]).

register_callback(M, F, A)
  when is_atom(M) andalso is_atom(F) andalso is_list(A) ->
    gen_server2:cast(?SERVER, {register_callback, self(), {M, F, A}}).

open(Path, Mode, Options) ->
    Path1 = filename:absname(Path),
    File1 = #file { reader_count = RCount, has_writer = HasWriter } =
        case get({Path1, fhc_file}) of
            File = #file {} -> File;
            undefined       -> #file { reader_count = 0,
                                       has_writer = false }
        end,
    Mode1 = append_to_write(Mode),
    IsWriter = is_writer(Mode1),
    case IsWriter andalso HasWriter of
        true  -> {error, writer_exists};
        false -> {ok, Ref} = new_closed_handle(Path1, Mode1, Options),
                 case get_or_reopen([{Ref, new}]) of
                     {ok, [_Handle1]} ->
                         RCount1 = case is_reader(Mode1) of
                                       true  -> RCount + 1;
                                       false -> RCount
                                   end,
                         HasWriter1 = HasWriter orelse IsWriter,
                         put({Path1, fhc_file},
                             File1 #file { reader_count = RCount1,
                                           has_writer = HasWriter1 }),
                         {ok, Ref};
                     Error ->
                         erase({Ref, fhc_handle}),
                         Error
                 end
    end.

close(Ref) ->
    case erase({Ref, fhc_handle}) of
        undefined -> ok;
        Handle    -> case hard_close(Handle) of
                         ok               -> ok;
                         {Error, Handle1} -> put_handle(Ref, Handle1),
                                             Error
                     end
    end.

read(Ref, Count) ->
    with_flushed_handles(
      [Ref],
      fun ([#handle { is_read = false }]) ->
              {error, not_open_for_reading};
          ([Handle = #handle{read_buffer      = Buf,
                             read_buffer_size = BufSz,
                             offset           = Offset}]) when BufSz >= Count ->
              <<Hd:Count/binary, Tl/binary>> = Buf,
              {{ok, Hd}, [Handle#handle{offset           = Offset + Count,
                                        read_buffer      = Tl,
                                        read_buffer_size = BufSz - Count}]};
          ([Handle = #handle{read_buffer            = Buf,
                             read_buffer_size       = BufSz,
                             read_buffer_size_limit = Limit,
                             hdl                    = Hdl,
                             offset                 = Offset}]) ->
              WantedCount = Count - BufSz,
              case prim_file_read(Hdl, Limit) of
                  {ok, Data} ->
                      ReadCount = size(Data),
                      case ReadCount < WantedCount of
                          true ->
                              OffSet1 = Offset + BufSz + ReadCount,
                              {{ok, <<Buf/binary, Data/binary>>},
                               [Handle#handle{offset           = OffSet1,
                                              read_buffer      = <<>>,
                                              read_buffer_size = 0}]};
                          false ->
                              <<Hd:WantedCount/binary, Tl/binary>> = Data,
                              OffSet1 = Offset + BufSz + WantedCount,
                              BufSz1 = ReadCount - WantedCount,
                              {{ok, <<Buf/binary, Hd/binary>>},
                               [Handle#handle{offset           = OffSet1,
                                              read_buffer      = Tl,
                                              read_buffer_size = BufSz1}]}
                      end;
                  eof ->
                      {eof, [Handle #handle { at_eof = true }]};
                  Error -> %% TODO correct or change handle?
                      {Error, [Handle]}
              end
      end).

append(Ref, Data) ->
    with_handles(
      [Ref],
      fun ([#handle { is_write = false }]) ->
              {error, not_open_for_writing};
          ([Handle]) ->
              case maybe_seek(eof, Handle) of
                  {{ok, _Offset}, #handle { hdl = Hdl, offset = Offset,
                                            write_buffer_size_limit = 0,
                                            at_eof = true } = Handle1} ->
                      Offset1 = Offset + iolist_size(Data),
                      {prim_file_write(Hdl, Data),
                       [Handle1 #handle { is_dirty = true, offset = Offset1 }]};
                  {{ok, _Offset}, #handle { write_buffer = WriteBuffer,
                                            write_buffer_size = Size,
                                            write_buffer_size_limit = Limit,
                                            at_eof = true } = Handle1} ->
                      WriteBuffer1 = [Data | WriteBuffer],
                      Size1 = Size + iolist_size(Data),
                      Handle2 = Handle1 #handle { write_buffer = WriteBuffer1,
                                                  write_buffer_size = Size1 },
                      case Limit =/= infinity andalso Size1 > Limit of
                          true  -> {Result, Handle3} = write_buffer(Handle2),
                                   {Result, [Handle3]};
                          false -> {ok, [Handle2]}
                      end;
                  {{error, _} = Error, Handle1} ->
                      {Error, [Handle1]}
              end
      end).

sync(Ref) ->
    with_flushed_handles(
      [Ref],
      fun ([#handle { is_dirty = false, write_buffer = [] }]) ->
              ok;
          ([Handle = #handle { hdl = Hdl,
                               is_dirty = true, write_buffer = [] }]) ->
              case prim_file_sync(Hdl) of
                  ok    -> {ok, [Handle #handle { is_dirty = false }]};
                  Error -> {Error, [Handle]}
              end
      end).

needs_sync(Ref) ->
    %% This must *not* use with_handles/2; see bug 25052
    case get({Ref, fhc_handle}) of
        #handle { is_dirty = false, write_buffer = [] } -> false;
        #handle {}                                      -> true
    end.

position(Ref, NewOffset) ->
    with_flushed_handles(
      [Ref],
      fun ([Handle]) -> {Result, Handle1} = maybe_seek(NewOffset, Handle),
                        {Result, [Handle1]}
      end).

truncate(Ref) ->
    with_flushed_handles(
      [Ref],
      fun ([Handle1 = #handle { hdl = Hdl }]) ->
              case prim_file:truncate(Hdl) of
                  ok    -> {ok, [Handle1 #handle { at_eof = true }]};
                  Error -> {Error, [Handle1]}
              end
      end).

current_virtual_offset(Ref) ->
    with_handles([Ref], fun ([#handle { at_eof = true, is_write = true,
                                        offset = Offset,
                                        write_buffer_size = Size }]) ->
                                {ok, Offset + Size};
                            ([#handle { offset = Offset }]) ->
                                {ok, Offset}
                        end).

current_raw_offset(Ref) ->
    with_handles([Ref], fun ([Handle]) -> {ok, Handle #handle.offset} end).

flush(Ref) ->
    with_flushed_handles([Ref], fun ([Handle]) -> {ok, [Handle]} end).

copy(Src, Dest, Count) ->
    with_flushed_handles(
      [Src, Dest],
      fun ([SHandle = #handle { is_read  = true, hdl = SHdl, offset = SOffset },
            DHandle = #handle { is_write = true, hdl = DHdl, offset = DOffset }]
          ) ->
              case prim_file:copy(SHdl, DHdl, Count) of
                  {ok, Count1} = Result1 ->
                      {Result1,
                       [SHandle #handle { offset = SOffset + Count1 },
                        DHandle #handle { offset = DOffset + Count1,
                                          is_dirty = true }]};
                  Error ->
                      {Error, [SHandle, DHandle]}
              end;
          (_Handles) ->
              {error, incorrect_handle_modes}
      end).

delete(Ref) ->
    case erase({Ref, fhc_handle}) of
        undefined ->
            ok;
        Handle = #handle { path = Path } ->
            case hard_close(Handle #handle { is_dirty = false,
                                             write_buffer = [] }) of
                ok               -> prim_file:delete(Path);
                {Error, Handle1} -> put_handle(Ref, Handle1),
                                    Error
            end
    end.

clear(Ref) ->
    with_handles(
      [Ref],
      fun ([#handle { at_eof = true, write_buffer_size = 0, offset = 0 }]) ->
              ok;
          ([Handle]) ->
              case maybe_seek(bof, Handle #handle { write_buffer      = [],
                                                    write_buffer_size = 0,
                                                    read_buffer       = <<>>,
                                                    read_buffer_size  = 0}) of
                  {{ok, 0}, Handle1 = #handle { hdl = Hdl }} ->
                      case prim_file:truncate(Hdl) of
                          ok    -> {ok, [Handle1 #handle { at_eof = true }]};
                          Error -> {Error, [Handle1]}
                      end;
                  {{error, _} = Error, Handle1} ->
                      {Error, [Handle1]}
              end
      end).

set_maximum_since_use(MaximumAge) ->
    Now = now(),
    case lists:foldl(
           fun ({{Ref, fhc_handle},
                 Handle = #handle { hdl = Hdl, last_used_at = Then }}, Rep) ->
                   case Hdl =/= closed andalso
                       timer:now_diff(Now, Then) >= MaximumAge of
                       true  -> soft_close(Ref, Handle) orelse Rep;
                       false -> Rep
                   end;
               (_KeyValuePair, Rep) ->
                   Rep
           end, false, get()) of
        false -> age_tree_change(), ok;
        true  -> ok
    end.

obtain()      -> obtain(1).
release()     -> release(1).
transfer(Pid) -> transfer(Pid, 1).

obtain(Count)        -> obtain(Count, socket).
release(Count)       -> release(Count, socket).

with_handle(Fun) ->
    with_handle(1, Fun).

with_handle(N, Fun) ->
    ok = obtain(N, file),
    try Fun()
    after ok = release(N, file)
    end.

obtain(Count, Type) when Count > 0 ->
    %% If the FHC isn't running, obtains succeed immediately.
    case whereis(?SERVER) of
        undefined -> ok;
        _         -> gen_server2:call(
                       ?SERVER, {obtain, Count, Type, self()}, infinity)
    end.

release(Count, Type) when Count > 0 ->
    gen_server2:cast(?SERVER, {release, Count, Type, self()}).

transfer(Pid, Count) when Count > 0 ->
    gen_server2:cast(?SERVER, {transfer, Count, self(), Pid}).

set_limit(Limit) ->
    gen_server2:call(?SERVER, {set_limit, Limit}, infinity).

get_limit() ->
    gen_server2:call(?SERVER, get_limit, infinity).

info_keys() -> ?INFO_KEYS.

info() -> info(?INFO_KEYS).
info(Items) -> gen_server2:call(?SERVER, {info, Items}, infinity).

%%----------------------------------------------------------------------------
%% Internal functions
%%----------------------------------------------------------------------------

prim_file_read(Hdl, Size) ->
    file_handle_cache_stats:update(
      read, Size, fun() -> prim_file:read(Hdl, Size) end).

prim_file_write(Hdl, Bytes) ->
    file_handle_cache_stats:update(
      write, iolist_size(Bytes), fun() -> prim_file:write(Hdl, Bytes) end).

prim_file_sync(Hdl) ->
    file_handle_cache_stats:update(sync, fun() -> prim_file:sync(Hdl) end).

prim_file_position(Hdl, NewOffset) ->
    file_handle_cache_stats:update(
      seek, fun() -> prim_file:position(Hdl, NewOffset) end).

is_reader(Mode) -> lists:member(read, Mode).

is_writer(Mode) -> lists:member(write, Mode).

append_to_write(Mode) ->
    case lists:member(append, Mode) of
        true  -> [write | Mode -- [append, write]];
        false -> Mode
    end.

with_handles(Refs, Fun) ->
    case get_or_reopen([{Ref, reopen} || Ref <- Refs]) of
        {ok, Handles} ->
            case Fun(Handles) of
                {Result, Handles1} when is_list(Handles1) ->
                    lists:zipwith(fun put_handle/2, Refs, Handles1),
                    Result;
                Result ->
                    Result
            end;
        Error ->
            Error
    end.

with_flushed_handles(Refs, Fun) ->
    with_handles(
      Refs,
      fun (Handles) ->
              case lists:foldl(
                     fun (Handle, {ok, HandlesAcc}) ->
                             {Res, Handle1} = write_buffer(Handle),
                             {Res, [Handle1 | HandlesAcc]};
                         (Handle, {Error, HandlesAcc}) ->
                             {Error, [Handle | HandlesAcc]}
                     end, {ok, []}, Handles) of
                  {ok, Handles1} ->
                      Fun(lists:reverse(Handles1));
                  {Error, Handles1} ->
                      {Error, lists:reverse(Handles1)}
              end
      end).

get_or_reopen(RefNewOrReopens) ->
    case partition_handles(RefNewOrReopens) of
        {OpenHdls, []} ->
            {ok, [Handle || {_Ref, Handle} <- OpenHdls]};
        {OpenHdls, ClosedHdls} ->
            Oldest = oldest(get_age_tree(), fun () -> now() end),
            case gen_server2:call(?SERVER, {open, self(), length(ClosedHdls),
                                            Oldest}, infinity) of
                ok ->
                    case reopen(ClosedHdls) of
                        {ok, RefHdls}  -> sort_handles(RefNewOrReopens,
                                                       OpenHdls, RefHdls, []);
                        Error          -> Error
                    end;
                close ->
                    [soft_close(Ref, Handle) ||
                        {{Ref, fhc_handle}, Handle = #handle { hdl = Hdl }} <-
                            get(),
                        Hdl =/= closed],
                    get_or_reopen(RefNewOrReopens)
            end
    end.

reopen(ClosedHdls) -> reopen(ClosedHdls, get_age_tree(), []).

reopen([], Tree, RefHdls) ->
    put_age_tree(Tree),
    {ok, lists:reverse(RefHdls)};
reopen([{Ref, NewOrReopen, Handle = #handle { hdl          = closed,
                                              path         = Path,
                                              mode         = Mode0,
                                              offset       = Offset,
                                              last_used_at = undefined }} |
        RefNewOrReopenHdls] = ToOpen, Tree, RefHdls) ->
    Mode = case NewOrReopen of
               new    -> Mode0;
               reopen -> file_handle_cache_stats:update(reopen),
                         [read | Mode0]
           end,
    case prim_file:open(Path, Mode) of
        {ok, Hdl} ->
            Now = now(),
            {{ok, _Offset}, Handle1} =
                maybe_seek(Offset, Handle #handle { hdl              = Hdl,
                                                    offset           = 0,
                                                    read_buffer      = <<>>,
                                                    read_buffer_size = 0,
                                                    last_used_at     = Now }),
            put({Ref, fhc_handle}, Handle1),
            reopen(RefNewOrReopenHdls, gb_trees:insert(Now, Ref, Tree),
                   [{Ref, Handle1} | RefHdls]);
        Error ->
            %% NB: none of the handles in ToOpen are in the age tree
            Oldest = oldest(Tree, fun () -> undefined end),
            [gen_server2:cast(?SERVER, {close, self(), Oldest}) || _ <- ToOpen],
            put_age_tree(Tree),
            Error
    end.

partition_handles(RefNewOrReopens) ->
    lists:foldr(
      fun ({Ref, NewOrReopen}, {Open, Closed}) ->
              case get({Ref, fhc_handle}) of
                  #handle { hdl = closed } = Handle ->
                      {Open, [{Ref, NewOrReopen, Handle} | Closed]};
                  #handle {} = Handle ->
                      {[{Ref, Handle} | Open], Closed}
              end
      end, {[], []}, RefNewOrReopens).

sort_handles([], [], [], Acc) ->
    {ok, lists:reverse(Acc)};
sort_handles([{Ref, _} | RefHdls], [{Ref, Handle} | RefHdlsA], RefHdlsB, Acc) ->
    sort_handles(RefHdls, RefHdlsA, RefHdlsB, [Handle | Acc]);
sort_handles([{Ref, _} | RefHdls], RefHdlsA, [{Ref, Handle} | RefHdlsB], Acc) ->
    sort_handles(RefHdls, RefHdlsA, RefHdlsB, [Handle | Acc]).

put_handle(Ref, Handle = #handle { last_used_at = Then }) ->
    Now = now(),
    age_tree_update(Then, Now, Ref),
    put({Ref, fhc_handle}, Handle #handle { last_used_at = Now }).

with_age_tree(Fun) -> put_age_tree(Fun(get_age_tree())).

get_age_tree() ->
    case get(fhc_age_tree) of
        undefined -> gb_trees:empty();
        AgeTree   -> AgeTree
    end.

put_age_tree(Tree) -> put(fhc_age_tree, Tree).

age_tree_update(Then, Now, Ref) ->
    with_age_tree(
      fun (Tree) ->
              gb_trees:insert(Now, Ref, gb_trees:delete_any(Then, Tree))
      end).

age_tree_delete(Then) ->
    with_age_tree(
      fun (Tree) ->
              Tree1 = gb_trees:delete_any(Then, Tree),
              Oldest = oldest(Tree1, fun () -> undefined end),
              gen_server2:cast(?SERVER, {close, self(), Oldest}),
              Tree1
      end).

age_tree_change() ->
    with_age_tree(
      fun (Tree) ->
              case gb_trees:is_empty(Tree) of
                  true  -> Tree;
                  false -> {Oldest, _Ref} = gb_trees:smallest(Tree),
                           gen_server2:cast(?SERVER, {update, self(), Oldest})
              end,
              Tree
      end).

oldest(Tree, DefaultFun) ->
    case gb_trees:is_empty(Tree) of
        true  -> DefaultFun();
        false -> {Oldest, _Ref} = gb_trees:smallest(Tree),
                 Oldest
    end.

new_closed_handle(Path, Mode, Options) ->
    WriteBufferSize =
        case proplists:get_value(write_buffer, Options, unbuffered) of
            unbuffered           -> 0;
            infinity             -> infinity;
            N when is_integer(N) -> N
        end,
    Ref = make_ref(),
    put({Ref, fhc_handle}, #handle { hdl                     = closed,
                                     offset                  = 0,
                                     is_dirty                = false,
                                     write_buffer_size       = 0,
                                     write_buffer_size_limit = WriteBufferSize,
                                     write_buffer            = [],
                                     read_buffer_size        = 0,
                                     read_buffer_size_limit  = 1000000, %% TODO
                                     read_buffer             = <<>>,
                                     at_eof                  = false,
                                     path                    = Path,
                                     mode                    = Mode,
                                     options                 = Options,
                                     is_write                = is_writer(Mode),
                                     is_read                 = is_reader(Mode),
                                     last_used_at            = undefined }),
    {ok, Ref}.

soft_close(Ref, Handle) ->
    {Res, Handle1} = soft_close(Handle),
    case Res of
        ok -> put({Ref, fhc_handle}, Handle1),
              true;
        _  -> put_handle(Ref, Handle1),
              false
    end.

soft_close(Handle = #handle { hdl = closed }) ->
    {ok, Handle};
soft_close(Handle) ->
    case write_buffer(Handle) of
        {ok, #handle { hdl         = Hdl,
                       is_dirty    = IsDirty,
                       last_used_at = Then } = Handle1 } ->
            ok = case IsDirty of
                     true  -> prim_file_sync(Hdl);
                     false -> ok
                 end,
            ok = prim_file:close(Hdl),
            age_tree_delete(Then),
            {ok, Handle1 #handle { hdl            = closed,
                                   is_dirty       = false,
                                   last_used_at   = undefined }};
        {_Error, _Handle} = Result ->
            Result
    end.

hard_close(Handle) ->
    case soft_close(Handle) of
        {ok, #handle { path = Path,
                       is_read = IsReader, is_write = IsWriter }} ->
            #file { reader_count = RCount, has_writer = HasWriter } = File =
                get({Path, fhc_file}),
            RCount1 = case IsReader of
                          true  -> RCount - 1;
                          false -> RCount
                      end,
            HasWriter1 = HasWriter andalso not IsWriter,
            case RCount1 =:= 0 andalso not HasWriter1 of
                true  -> erase({Path, fhc_file});
                false -> put({Path, fhc_file},
                             File #file { reader_count = RCount1,
                                          has_writer = HasWriter1 })
            end,
            ok;
        {_Error, _Handle} = Result ->
            Result
    end.

maybe_seek(NewOffset, Handle = #handle{hdl              = Hdl,
                                       offset           = Offset,
                                       read_buffer      = Buf,
                                       read_buffer_size = BufSz,
                                       at_eof           = AtEoF}) ->
    {AtEoF1, NeedsSeek} = needs_seek(AtEoF, Offset, NewOffset),
<<<<<<< HEAD
    case NeedsSeek of
        true ->
            case not is_number(NewOffset) orelse
                NewOffset < Offset orelse
                NewOffset > BufSz + Offset of
                true ->
                    case prim_file:position(Hdl, NewOffset) of
                        {ok, Offset1} = Result ->
                            {Result, Handle#handle{offset           = Offset1,
                                                   at_eof           = AtEoF1,
                                                   read_buffer      = <<>>,
                                                   read_buffer_size = 0}};
                        {error, _} = Error ->
                            {Error, Handle}
                    end;
                false ->
                    Diff = NewOffset - Offset,
                    <<_:Diff/binary, Rest/binary>> = Buf,
                    {{ok, NewOffset},
                     Handle#handle{offset           = NewOffset,
                                   at_eof           = AtEoF1,
                                   read_buffer      = Rest,
                                   read_buffer_size = BufSz - Diff}}
            end;
        false ->
            {{ok, Offset}, Handle}
=======
    case (case NeedsSeek of
              true  -> prim_file_position(Hdl, NewOffset);
              false -> {ok, Offset}
          end) of
        {ok, Offset1} = Result ->
            {Result, Handle #handle { offset = Offset1, at_eof = AtEoF1 }};
        {error, _} = Error ->
            {Error, Handle}
>>>>>>> a758b1b0
    end.

needs_seek( AtEoF, _CurOffset,  cur     ) -> {AtEoF, false};
needs_seek( AtEoF, _CurOffset,  {cur, 0}) -> {AtEoF, false};
needs_seek(  true, _CurOffset,  eof     ) -> {true , false};
needs_seek(  true, _CurOffset,  {eof, 0}) -> {true , false};
needs_seek( false, _CurOffset,  eof     ) -> {true , true };
needs_seek( false, _CurOffset,  {eof, 0}) -> {true , true };
needs_seek( AtEoF,          0,  bof     ) -> {AtEoF, false};
needs_seek( AtEoF,          0,  {bof, 0}) -> {AtEoF, false};
needs_seek( AtEoF,  CurOffset, CurOffset) -> {AtEoF, false};
needs_seek(  true,  CurOffset, {bof, DesiredOffset})
  when DesiredOffset >= CurOffset ->
    {true, true};
needs_seek(  true, _CurOffset, {cur, DesiredOffset})
  when DesiredOffset > 0 ->
    {true, true};
needs_seek(  true,  CurOffset, DesiredOffset) %% same as {bof, DO}
  when is_integer(DesiredOffset) andalso DesiredOffset >= CurOffset ->
    {true, true};
%% because we can't really track size, we could well end up at EoF and not know
needs_seek(_AtEoF, _CurOffset, _DesiredOffset) ->
    {false, true}.

write_buffer(Handle = #handle { write_buffer = [] }) ->
    {ok, Handle};
write_buffer(Handle = #handle { hdl = Hdl, offset = Offset,
                                write_buffer = WriteBuffer,
                                write_buffer_size = DataSize,
                                at_eof = true }) ->
    case prim_file_write(Hdl, lists:reverse(WriteBuffer)) of
        ok ->
            Offset1 = Offset + DataSize,
            {ok, Handle #handle { offset = Offset1, is_dirty = true,
                                  write_buffer = [], write_buffer_size = 0 }};
        {error, _} = Error ->
            {Error, Handle}
    end.

infos(Items, State) -> [{Item, i(Item, State)} || Item <- Items].

i(total_limit,   #fhc_state{limit               = Limit}) -> Limit;
i(total_used,    State)                                   -> used(State);
i(sockets_limit, #fhc_state{obtain_limit        = Limit}) -> Limit;
i(sockets_used,  #fhc_state{obtain_count_socket = Count}) -> Count;
i(Item, _) -> throw({bad_argument, Item}).

used(#fhc_state{open_count          = C1,
                 obtain_count_socket = C2,
                 obtain_count_file   = C3}) -> C1 + C2 + C3.

%%----------------------------------------------------------------------------
%% gen_server2 callbacks
%%----------------------------------------------------------------------------

init([AlarmSet, AlarmClear]) ->
    file_handle_cache_stats:init(),
    Limit = case application:get_env(file_handles_high_watermark) of
                {ok, Watermark} when (is_integer(Watermark) andalso
                                      Watermark > 0) ->
                    Watermark;
                _ ->
                    case ulimit() of
                        unknown  -> ?FILE_HANDLES_LIMIT_OTHER;
                        Lim      -> lists:max([2, Lim - ?RESERVED_FOR_OTHERS])
                    end
            end,
    ObtainLimit = obtain_limit(Limit),
    error_logger:info_msg("Limiting to approx ~p file handles (~p sockets)~n",
                          [Limit, ObtainLimit]),
    Clients = ets:new(?CLIENT_ETS_TABLE, [set, private, {keypos, #cstate.pid}]),
    Elders = ets:new(?ELDERS_ETS_TABLE, [set, private]),
    {ok, #fhc_state { elders                = Elders,
                      limit                 = Limit,
                      open_count            = 0,
                      open_pending          = pending_new(),
                      obtain_limit          = ObtainLimit,
                      obtain_count_file     = 0,
                      obtain_pending_file   = pending_new(),
                      obtain_count_socket   = 0,
                      obtain_pending_socket = pending_new(),
                      clients               = Clients,
                      timer_ref             = undefined,
                      alarm_set             = AlarmSet,
                      alarm_clear           = AlarmClear }}.

prioritise_cast(Msg, _Len, _State) ->
    case Msg of
        {release, _, _, _}           -> 5;
        _                            -> 0
    end.

handle_call({open, Pid, Requested, EldestUnusedSince}, From,
            State = #fhc_state { open_count   = Count,
                                 open_pending = Pending,
                                 elders       = Elders,
                                 clients      = Clients })
  when EldestUnusedSince =/= undefined ->
    true = ets:insert(Elders, {Pid, EldestUnusedSince}),
    Item = #pending { kind      = open,
                      pid       = Pid,
                      requested = Requested,
                      from      = From },
    ok = track_client(Pid, Clients),
    case needs_reduce(State #fhc_state { open_count = Count + Requested }) of
        true  -> case ets:lookup(Clients, Pid) of
                     [#cstate { opened = 0 }] ->
                         true = ets:update_element(
                                  Clients, Pid, {#cstate.blocked, true}),
                         {noreply,
                          reduce(State #fhc_state {
                                   open_pending = pending_in(Item, Pending) })};
                     [#cstate { opened = Opened }] ->
                         true = ets:update_element(
                                  Clients, Pid,
                                  {#cstate.pending_closes, Opened}),
                         {reply, close, State}
                 end;
        false -> {noreply, run_pending_item(Item, State)}
    end;

handle_call({obtain, N, Type, Pid}, From,
            State = #fhc_state { clients = Clients }) ->
    Count = obtain_state(Type, count, State),
    Pending = obtain_state(Type, pending, State),
    ok = track_client(Pid, Clients),
    Item = #pending { kind      = {obtain, Type}, pid  = Pid,
                      requested = N,              from = From },
    Enqueue = fun () ->
                      true = ets:update_element(Clients, Pid,
                                                {#cstate.blocked, true}),
                      set_obtain_state(Type, pending,
                                       pending_in(Item, Pending), State)
              end,
    {noreply,
        case obtain_limit_reached(Type, State) of
            true  -> Enqueue();
            false -> case needs_reduce(
                            set_obtain_state(Type, count, Count + 1, State)) of
                         true  -> reduce(Enqueue());
                         false -> adjust_alarm(
                                      State, run_pending_item(Item, State))
                     end
        end};

handle_call({set_limit, Limit}, _From, State) ->
    {reply, ok, adjust_alarm(
                  State, maybe_reduce(
                           process_pending(
                             State #fhc_state {
                               limit        = Limit,
                               obtain_limit = obtain_limit(Limit) })))};

handle_call(get_limit, _From, State = #fhc_state { limit = Limit }) ->
    {reply, Limit, State};

handle_call({info, Items}, _From, State) ->
    {reply, infos(Items, State), State}.

handle_cast({register_callback, Pid, MFA},
            State = #fhc_state { clients = Clients }) ->
    ok = track_client(Pid, Clients),
    true = ets:update_element(Clients, Pid, {#cstate.callback, MFA}),
    {noreply, State};

handle_cast({update, Pid, EldestUnusedSince},
            State = #fhc_state { elders = Elders })
  when EldestUnusedSince =/= undefined ->
    true = ets:insert(Elders, {Pid, EldestUnusedSince}),
    %% don't call maybe_reduce from here otherwise we can create a
    %% storm of messages
    {noreply, State};

handle_cast({release, N, Type, Pid}, State) ->
    State1 = process_pending(update_counts({obtain, Type}, Pid, -N, State)),
    {noreply, adjust_alarm(State, State1)};

handle_cast({close, Pid, EldestUnusedSince},
            State = #fhc_state { elders = Elders, clients = Clients }) ->
    true = case EldestUnusedSince of
               undefined -> ets:delete(Elders, Pid);
               _         -> ets:insert(Elders, {Pid, EldestUnusedSince})
           end,
    ets:update_counter(Clients, Pid, {#cstate.pending_closes, -1, 0, 0}),
    {noreply, adjust_alarm(State, process_pending(
                update_counts(open, Pid, -1, State)))};

handle_cast({transfer, N, FromPid, ToPid}, State) ->
    ok = track_client(ToPid, State#fhc_state.clients),
    {noreply, process_pending(
                update_counts({obtain, socket}, ToPid, +N,
                              update_counts({obtain, socket}, FromPid, -N,
                                            State)))}.

handle_info(check_counts, State) ->
    {noreply, maybe_reduce(State #fhc_state { timer_ref = undefined })};

handle_info({'DOWN', _MRef, process, Pid, _Reason},
            State = #fhc_state { elders                = Elders,
                                 open_count            = OpenCount,
                                 open_pending          = OpenPending,
                                 obtain_count_file     = ObtainCountF,
                                 obtain_count_socket   = ObtainCountS,
                                 obtain_pending_file   = ObtainPendingF,
                                 obtain_pending_socket = ObtainPendingS,
                                 clients               = Clients }) ->
    [#cstate { opened          = Opened,
               obtained_file   = ObtainedFile,
               obtained_socket = ObtainedSocket}] =
        ets:lookup(Clients, Pid),
    true = ets:delete(Clients, Pid),
    true = ets:delete(Elders, Pid),
    Fun = fun (#pending { pid = Pid1 }) -> Pid1 =/= Pid end,
    State1 = process_pending(
               State #fhc_state {
                 open_count            = OpenCount - Opened,
                 open_pending          = filter_pending(Fun, OpenPending),
                 obtain_count_file     = ObtainCountF - ObtainedFile,
                 obtain_count_socket   = ObtainCountS - ObtainedSocket,
                 obtain_pending_file   = filter_pending(Fun, ObtainPendingF),
                 obtain_pending_socket = filter_pending(Fun, ObtainPendingS) }),
    {noreply, adjust_alarm(State, State1)}.

terminate(_Reason, State = #fhc_state { clients = Clients,
                                        elders  = Elders }) ->
    ets:delete(Clients),
    ets:delete(Elders),
    State.

code_change(_OldVsn, State, _Extra) ->
    {ok, State}.

%%----------------------------------------------------------------------------
%% pending queue abstraction helpers
%%----------------------------------------------------------------------------

queue_fold(Fun, Init, Q) ->
    case queue:out(Q) of
        {empty, _Q}      -> Init;
        {{value, V}, Q1} -> queue_fold(Fun, Fun(V, Init), Q1)
    end.

filter_pending(Fun, {Count, Queue}) ->
    {Delta, Queue1} =
        queue_fold(
          fun (Item = #pending { requested = Requested }, {DeltaN, QueueN}) ->
                  case Fun(Item) of
                      true  -> {DeltaN, queue:in(Item, QueueN)};
                      false -> {DeltaN - Requested, QueueN}
                  end
          end, {0, queue:new()}, Queue),
    {Count + Delta, Queue1}.

pending_new() ->
    {0, queue:new()}.

pending_in(Item = #pending { requested = Requested }, {Count, Queue}) ->
    {Count + Requested, queue:in(Item, Queue)}.

pending_out({0, _Queue} = Pending) ->
    {empty, Pending};
pending_out({N, Queue}) ->
    {{value, #pending { requested = Requested }} = Result, Queue1} =
        queue:out(Queue),
    {Result, {N - Requested, Queue1}}.

pending_count({Count, _Queue}) ->
    Count.

pending_is_empty({0, _Queue}) ->
    true;
pending_is_empty({_N, _Queue}) ->
    false.

%%----------------------------------------------------------------------------
%% server helpers
%%----------------------------------------------------------------------------

obtain_limit(infinity) -> infinity;
obtain_limit(Limit)    -> case ?OBTAIN_LIMIT(Limit) of
                              OLimit when OLimit < 0 -> 0;
                              OLimit                 -> OLimit
                          end.

obtain_limit_reached(socket, State) -> obtain_limit_reached(State);
obtain_limit_reached(file,   State) -> needs_reduce(State).

obtain_limit_reached(#fhc_state{obtain_limit        = Limit,
                                obtain_count_socket = Count}) ->
    Limit =/= infinity andalso Count >= Limit.

obtain_state(file,   count,   #fhc_state{obtain_count_file     = N}) -> N;
obtain_state(socket, count,   #fhc_state{obtain_count_socket   = N}) -> N;
obtain_state(file,   pending, #fhc_state{obtain_pending_file   = N}) -> N;
obtain_state(socket, pending, #fhc_state{obtain_pending_socket = N}) -> N.

set_obtain_state(file,   count,   N, S) -> S#fhc_state{obtain_count_file = N};
set_obtain_state(socket, count,   N, S) -> S#fhc_state{obtain_count_socket = N};
set_obtain_state(file,   pending, N, S) -> S#fhc_state{obtain_pending_file = N};
set_obtain_state(socket, pending, N, S) -> S#fhc_state{obtain_pending_socket = N}.

adjust_alarm(OldState = #fhc_state { alarm_set   = AlarmSet,
                                     alarm_clear = AlarmClear }, NewState) ->
    case {obtain_limit_reached(OldState), obtain_limit_reached(NewState)} of
        {false, true} -> AlarmSet({file_descriptor_limit, []});
        {true, false} -> AlarmClear(file_descriptor_limit);
        _             -> ok
    end,
    NewState.

process_pending(State = #fhc_state { limit = infinity }) ->
    State;
process_pending(State) ->
    process_open(process_obtain(socket, process_obtain(file, State))).

process_open(State = #fhc_state { limit        = Limit,
                                  open_pending = Pending}) ->
    {Pending1, State1} = process_pending(Pending, Limit - used(State), State),
    State1 #fhc_state { open_pending = Pending1 }.

process_obtain(Type, State = #fhc_state { limit        = Limit,
                                          obtain_limit = ObtainLimit }) ->
    ObtainCount = obtain_state(Type, count, State),
    Pending = obtain_state(Type, pending, State),
    Quota = case Type of
                file   -> Limit - (used(State));
                socket -> lists:min([ObtainLimit - ObtainCount,
                                     Limit - (used(State))])
            end,
    {Pending1, State1} = process_pending(Pending, Quota, State),
    set_obtain_state(Type, pending, Pending1, State1).

process_pending(Pending, Quota, State) when Quota =< 0 ->
    {Pending, State};
process_pending(Pending, Quota, State) ->
    case pending_out(Pending) of
        {empty, _Pending} ->
            {Pending, State};
        {{value, #pending { requested = Requested }}, _Pending1}
          when Requested > Quota ->
            {Pending, State};
        {{value, #pending { requested = Requested } = Item}, Pending1} ->
            process_pending(Pending1, Quota - Requested,
                            run_pending_item(Item, State))
    end.

run_pending_item(#pending { kind      = Kind,
                            pid       = Pid,
                            requested = Requested,
                            from      = From },
                 State = #fhc_state { clients = Clients }) ->
    gen_server2:reply(From, ok),
    true = ets:update_element(Clients, Pid, {#cstate.blocked, false}),
    update_counts(Kind, Pid, Requested, State).

update_counts(Kind, Pid, Delta,
              State = #fhc_state { open_count          = OpenCount,
                                   obtain_count_file   = ObtainCountF,
                                   obtain_count_socket = ObtainCountS,
                                   clients             = Clients }) ->
    {OpenDelta, ObtainDeltaF, ObtainDeltaS} =
        update_counts1(Kind, Pid, Delta, Clients),
    State #fhc_state { open_count          = OpenCount    + OpenDelta,
                       obtain_count_file   = ObtainCountF + ObtainDeltaF,
                       obtain_count_socket = ObtainCountS + ObtainDeltaS }.

update_counts1(open, Pid, Delta, Clients) ->
    ets:update_counter(Clients, Pid, {#cstate.opened, Delta}),
    {Delta, 0, 0};
update_counts1({obtain, file}, Pid, Delta, Clients) ->
    ets:update_counter(Clients, Pid, {#cstate.obtained_file, Delta}),
    {0, Delta, 0};
update_counts1({obtain, socket}, Pid, Delta, Clients) ->
    ets:update_counter(Clients, Pid, {#cstate.obtained_socket, Delta}),
    {0, 0, Delta}.

maybe_reduce(State) ->
    case needs_reduce(State) of
        true  -> reduce(State);
        false -> State
    end.

needs_reduce(State = #fhc_state { limit                 = Limit,
                                  open_pending          = OpenPending,
                                  obtain_limit          = ObtainLimit,
                                  obtain_count_socket   = ObtainCountS,
                                  obtain_pending_file   = ObtainPendingF,
                                  obtain_pending_socket = ObtainPendingS }) ->
    Limit =/= infinity
        andalso ((used(State) > Limit)
                 orelse (not pending_is_empty(OpenPending))
                 orelse (not pending_is_empty(ObtainPendingF))
                 orelse (ObtainCountS < ObtainLimit
                         andalso not pending_is_empty(ObtainPendingS))).

reduce(State = #fhc_state { open_pending          = OpenPending,
                            obtain_pending_file   = ObtainPendingFile,
                            obtain_pending_socket = ObtainPendingSocket,
                            elders                = Elders,
                            clients               = Clients,
                            timer_ref             = TRef }) ->
    Now = now(),
    {CStates, Sum, ClientCount} =
        ets:foldl(fun ({Pid, Eldest}, {CStatesAcc, SumAcc, CountAcc} = Accs) ->
                          [#cstate { pending_closes = PendingCloses,
                                     opened         = Opened,
                                     blocked        = Blocked } = CState] =
                              ets:lookup(Clients, Pid),
                          case Blocked orelse PendingCloses =:= Opened of
                              true  -> Accs;
                              false -> {[CState | CStatesAcc],
                                        SumAcc + timer:now_diff(Now, Eldest),
                                        CountAcc + 1}
                          end
                  end, {[], 0, 0}, Elders),
    case CStates of
        [] -> ok;
        _  -> case (Sum / ClientCount) -
                  (1000 * ?FILE_HANDLES_CHECK_INTERVAL) of
                  AverageAge when AverageAge > 0 ->
                      notify_age(CStates, AverageAge);
                  _ ->
                      notify_age0(Clients, CStates,
                                  pending_count(OpenPending) +
                                      pending_count(ObtainPendingFile) +
                                      pending_count(ObtainPendingSocket))
              end
    end,
    case TRef of
        undefined -> TRef1 = erlang:send_after(
                               ?FILE_HANDLES_CHECK_INTERVAL, ?SERVER,
                               check_counts),
                     State #fhc_state { timer_ref = TRef1 };
        _         -> State
    end.

notify_age(CStates, AverageAge) ->
    lists:foreach(
      fun (#cstate { callback = undefined }) -> ok;
          (#cstate { callback = {M, F, A} }) -> apply(M, F, A ++ [AverageAge])
      end, CStates).

notify_age0(Clients, CStates, Required) ->
    case [CState || CState <- CStates, CState#cstate.callback =/= undefined] of
        []            -> ok;
        Notifications -> S = random:uniform(length(Notifications)),
                         {L1, L2} = lists:split(S, Notifications),
                         notify(Clients, Required, L2 ++ L1)
    end.

notify(_Clients, _Required, []) ->
    ok;
notify(_Clients, Required, _Notifications) when Required =< 0 ->
    ok;
notify(Clients, Required, [#cstate{ pid      = Pid,
                                    callback = {M, F, A},
                                    opened   = Opened } | Notifications]) ->
    apply(M, F, A ++ [0]),
    ets:update_element(Clients, Pid, {#cstate.pending_closes, Opened}),
    notify(Clients, Required - Opened, Notifications).

track_client(Pid, Clients) ->
    case ets:insert_new(Clients, #cstate { pid             = Pid,
                                           callback        = undefined,
                                           opened          = 0,
                                           obtained_file   = 0,
                                           obtained_socket = 0,
                                           blocked         = false,
                                           pending_closes  = 0 }) of
        true  -> _MRef = erlang:monitor(process, Pid),
                 ok;
        false -> ok
    end.


%% To increase the number of file descriptors: on Windows set ERL_MAX_PORTS
%% environment variable, on Linux set `ulimit -n`.
ulimit() ->
    case proplists:get_value(max_fds, erlang:system_info(check_io)) of
        MaxFds when is_integer(MaxFds) andalso MaxFds > 1 ->
            case os:type() of
                {win32, _OsName} ->
                    %% On Windows max_fds is twice the number of open files:
                    %%   https://github.com/yrashk/erlang/blob/e1282325ed75e52a98d5/erts/emulator/sys/win32/sys.c#L2459-2466
                    MaxFds div 2;
                _Any ->
                    %% For other operating systems trust Erlang.
                    MaxFds
            end;
        _ ->
            unknown
    end.<|MERGE_RESOLUTION|>--- conflicted
+++ resolved
@@ -838,14 +838,13 @@
                                        read_buffer_size = BufSz,
                                        at_eof           = AtEoF}) ->
     {AtEoF1, NeedsSeek} = needs_seek(AtEoF, Offset, NewOffset),
-<<<<<<< HEAD
     case NeedsSeek of
         true ->
             case not is_number(NewOffset) orelse
                 NewOffset < Offset orelse
                 NewOffset > BufSz + Offset of
                 true ->
-                    case prim_file:position(Hdl, NewOffset) of
+                    case prim_file_position(Hdl, NewOffset) of
                         {ok, Offset1} = Result ->
                             {Result, Handle#handle{offset           = Offset1,
                                                    at_eof           = AtEoF1,
@@ -865,16 +864,6 @@
             end;
         false ->
             {{ok, Offset}, Handle}
-=======
-    case (case NeedsSeek of
-              true  -> prim_file_position(Hdl, NewOffset);
-              false -> {ok, Offset}
-          end) of
-        {ok, Offset1} = Result ->
-            {Result, Handle #handle { offset = Offset1, at_eof = AtEoF1 }};
-        {error, _} = Error ->
-            {Error, Handle}
->>>>>>> a758b1b0
     end.
 
 needs_seek( AtEoF, _CurOffset,  cur     ) -> {AtEoF, false};
