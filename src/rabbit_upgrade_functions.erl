--- conflicted
+++ resolved
@@ -28,11 +28,8 @@
 -rabbit_upgrade({topic_trie,            mnesia, []}).
 -rabbit_upgrade({semi_durable_route,    mnesia, []}).
 -rabbit_upgrade({exchange_event_serial, mnesia, []}).
-<<<<<<< HEAD
+-rabbit_upgrade({trace_exchanges,       mnesia, []}).
 -rabbit_upgrade({mirror_pids,           mnesia, []}).
-=======
--rabbit_upgrade({trace_exchanges,       mnesia, []}).
->>>>>>> dfb7e59b
 
 %% -------------------------------------------------------------------
 
@@ -46,11 +43,8 @@
 -spec(topic_trie/0 :: () -> 'ok').
 -spec(exchange_event_serial/0 :: () -> 'ok').
 -spec(semi_durable_route/0 :: () -> 'ok').
-<<<<<<< HEAD
+-spec(trace_exchanges/0 :: () -> 'ok').
 -spec(mirror_pids/0 :: () -> 'ok').
-=======
--spec(trace_exchanges/0 :: () -> 'ok').
->>>>>>> dfb7e59b
 
 -endif.
 
@@ -123,7 +117,12 @@
     create(rabbit_exchange_serial, [{record_name, exchange_serial},
                                     {attributes, [name, next]}]).
 
-<<<<<<< HEAD
+trace_exchanges() ->
+    [declare_exchange(
+       rabbit_misc:r(VHost, exchange, <<"amq.rabbitmq.trace">>), topic) ||
+        VHost <- rabbit_vhost:list()],
+    ok.
+
 mirror_pids() ->
     Tables = [rabbit_queue, rabbit_durable_queue],
     AddMirrorPidsFun =
@@ -135,12 +134,6 @@
                      [name, durable, auto_delete, exclusive_owner, arguments,
                       pid, mirror_pids])
       || T <- Tables ],
-=======
-trace_exchanges() ->
-    [declare_exchange(
-       rabbit_misc:r(VHost, exchange, <<"amq.rabbitmq.trace">>), topic) ||
-        VHost <- rabbit_vhost:list()],
->>>>>>> dfb7e59b
     ok.
 
 %%--------------------------------------------------------------------
