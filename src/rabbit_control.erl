--- conflicted
+++ resolved
@@ -153,16 +153,10 @@
 The list_queues, list_exchanges and list_bindings commands accept an optional
 virtual host parameter for which to display results. The default value is \"/\".
 
-<<<<<<< HEAD
 <QueueInfoItem> must be a member of the list [name, durable, auto_delete,
 arguments, node, messages_ready, messages_unacknowledged, messages_uncommitted,
-messages, acks_uncommitted, consumers, transactions, memory, mode, pinned]. The
-=======
-<QueueInfoItem> must be a member of the list [name, durable, auto_delete, 
-arguments, node, messages_ready, messages_unacknowledged, messages_uncommitted, 
-messages, acks_uncommitted, consumers, transactions, memory, storage_mode]. The
->>>>>>> 0312c469
-default is to display name and (number of) messages.
+messages, acks_uncommitted, consumers, transactions, memory, storage_mode,
+pinned]. The default is to display name and (number of) messages.
 
 <ExchangeInfoItem> must be a member of the list [name, type, durable, 
 auto_delete, arguments]. The default is to display name and type.
@@ -175,9 +169,9 @@
 recv_oct, recv_cnt, send_oct, send_cnt, send_pend]. The default is to display 
 user, peer_address and peer_port.
 
-pin_queue_to_disk will force a queue to be in disk mode.
-unpin_queue_from_disk will permit a queue that has been pinned to disk mode
-to be converted to mixed mode should there be enough memory available.
+pin_queue_to_disk will force a queue to be in disk storage mode.
+unpin_queue_from_disk will permit a queue that has been pinned to disk storage
+mode to be converted to mixed mode should there be enough memory available.
 "),
     halt(1).
 
@@ -295,12 +289,12 @@
 action(pin_queue_to_disk, Node, VHost, [Queue], Inform) ->
     Inform("Pinning queue ~p in vhost ~p to disk",
            [Queue, VHost]),
-    set_queue_mode_pin(Node, VHost, Queue, true);
+    set_queue_storage_mode_pin(Node, VHost, Queue, true);
     
 action(unpin_queue_from_disk, Node, VHost, [Queue], Inform) ->
     Inform("Unpinning queue ~p in vhost ~p from disk",
            [Queue, VHost]),
-    set_queue_mode_pin(Node, VHost, Queue, false);
+    set_queue_storage_mode_pin(Node, VHost, Queue, false);
 
 action(set_permissions, Node, VHost, [Username, CPerm, WPerm, RPerm], Inform) ->
     Inform("Setting permissions for user ~p in vhost ~p", [Username, VHost]),
@@ -316,12 +310,12 @@
     display_list(call(Node, {rabbit_access_control, list_vhost_permissions,
                              [VHost]})).
 
-set_queue_mode_pin(Node, VHost, Queue, Disk) ->
+set_queue_storage_mode_pin(Node, VHost, Queue, Disk) ->
     VHostPath = list_to_binary(VHost),
     QBin = list_to_binary(Queue),
     rpc_call(Node, rabbit_amqqueue, with,
              [rabbit_misc:r(VHostPath, queue, QBin),
-              fun(Q) -> rabbit_amqqueue:set_mode_pin(Q, Disk) end]).
+              fun(Q) -> rabbit_amqqueue:set_storage_mode_pin(Q, Disk) end]).
 
 parse_vhost_flag(Args) when is_list(Args) ->
     case Args of 
