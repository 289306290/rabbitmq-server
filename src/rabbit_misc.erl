%%   The contents of this file are subject to the Mozilla Public License
%%   Version 1.1 (the "License"); you may not use this file except in
%%   compliance with the License. You may obtain a copy of the License at
%%   http://www.mozilla.org/MPL/
%%
%%   Software distributed under the License is distributed on an "AS IS"
%%   basis, WITHOUT WARRANTY OF ANY KIND, either express or implied. See the
%%   License for the specific language governing rights and limitations
%%   under the License.
%%
%%   The Original Code is RabbitMQ.
%%
%%   The Initial Developers of the Original Code are LShift Ltd,
%%   Cohesive Financial Technologies LLC, and Rabbit Technologies Ltd.
%%
%%   Portions created before 22-Nov-2008 00:00:00 GMT by LShift Ltd,
%%   Cohesive Financial Technologies LLC, or Rabbit Technologies Ltd
%%   are Copyright (C) 2007-2008 LShift Ltd, Cohesive Financial
%%   Technologies LLC, and Rabbit Technologies Ltd.
%%
%%   Portions created by LShift Ltd are Copyright (C) 2007-2010 LShift
%%   Ltd. Portions created by Cohesive Financial Technologies LLC are
%%   Copyright (C) 2007-2010 Cohesive Financial Technologies
%%   LLC. Portions created by Rabbit Technologies Ltd are Copyright
%%   (C) 2007-2010 Rabbit Technologies Ltd.
%%
%%   All Rights Reserved.
%%
%%   Contributor(s): ______________________________________.
%%

-module(rabbit_misc).
-include("rabbit.hrl").
-include("rabbit_framing.hrl").

-include_lib("kernel/include/file.hrl").

-export([method_record_type/1, polite_pause/0, polite_pause/1]).
-export([die/1, frame_error/2, amqp_error/4,
         protocol_error/3, protocol_error/4, protocol_error/1]).
-export([not_found/1, assert_args_equivalence/4]).
-export([get_config/1, get_config/2, set_config/2]).
-export([dirty_read/1]).
-export([table_lookup/2]).
-export([r/3, r/2, r_arg/4, rs/1]).
-export([enable_cover/0, report_cover/0]).
-export([enable_cover/1, report_cover/1]).
-export([start_cover/1]).
-export([throw_on_error/2, with_exit_handler/2, filter_exit_map/2]).
-export([with_user/2, with_vhost/2, with_user_and_vhost/3]).
-export([execute_mnesia_transaction/1]).
-export([ensure_ok/2]).
-export([makenode/1, nodeparts/1, cookie_hash/0, tcp_name/3]).
-export([intersperse/2, upmap/2, map_in_order/2]).
-export([table_fold/3]).
-export([dirty_read_all/1, dirty_foreach_key/2, dirty_dump_log/1]).
-export([read_term_file/1, write_term_file/2]).
-export([append_file/2, ensure_parent_dirs_exist/1]).
-export([format_stderr/2]).
-export([start_applications/1, stop_applications/1]).
-export([unfold/2, ceil/1, queue_fold/3]).
-export([sort_field_table/1]).
-export([pid_to_string/1, string_to_pid/1]).
-export([version_compare/2, version_compare/3]).
-export([recursive_delete/1, dict_cons/3, orddict_cons/3,
         unlink_and_capture_exit/1]).
<<<<<<< HEAD
-export([get_real_sock/1]).
=======
-export([get_options/2]).
>>>>>>> 731249c7

-import(mnesia).
-import(lists).
-import(cover).
-import(disk_log).

-include_lib("ssl/src/ssl_int.hrl").

%%----------------------------------------------------------------------------

-ifdef(use_specs).

-export_type([resource_name/0]).

-type(ok_or_error() :: rabbit_types:ok_or_error(any())).
-type(thunk(T) :: fun(() -> T)).
-type(resource_name() :: binary()).
-type(optdef() :: {flag, string()} | {option, string(), any()}).
-type(channel_or_connection_exit()
      :: rabbit_types:channel_exit() | rabbit_types:connection_exit()).

-spec(method_record_type/1 :: (rabbit_framing:amqp_method_record())
                              -> rabbit_framing:amqp_method_name()).
-spec(polite_pause/0 :: () -> 'done').
-spec(polite_pause/1 :: (non_neg_integer()) -> 'done').
-spec(die/1 ::
        (rabbit_framing:amqp_exception()) -> channel_or_connection_exit()).
-spec(frame_error/2 :: (rabbit_framing:amqp_method_name(), binary())
                       -> rabbit_types:connection_exit()).
-spec(amqp_error/4 ::
        (rabbit_framing:amqp_exception(), string(), [any()],
         rabbit_framing:amqp_method_name())
        -> rabbit_types:amqp_error()).
-spec(protocol_error/3 :: (rabbit_framing:amqp_exception(), string(), [any()])
                          -> channel_or_connection_exit()).
-spec(protocol_error/4 ::
        (rabbit_framing:amqp_exception(), string(), [any()],
         rabbit_framing:amqp_method_name()) -> channel_or_connection_exit()).
-spec(protocol_error/1 ::
        (rabbit_types:amqp_error()) -> channel_or_connection_exit()).
-spec(not_found/1 :: (rabbit_types:r(atom())) -> rabbit_types:channel_exit()).
-spec(assert_args_equivalence/4 :: (rabbit_framing:amqp_table(),
                                    rabbit_framing:amqp_table(),
                                    rabbit_types:r(any()), [binary()]) ->
                                        'ok' | rabbit_types:connection_exit()).
-spec(get_config/1 ::
        (atom()) -> rabbit_types:ok_or_error2(any(), 'not_found')).
-spec(get_config/2 :: (atom(), A) -> A).
-spec(set_config/2 :: (atom(), any()) -> 'ok').
-spec(dirty_read/1 ::
        ({atom(), any()}) -> rabbit_types:ok_or_error2(any(), 'not_found')).
-spec(table_lookup/2 ::
        (rabbit_framing:amqp_table(), binary())
         -> 'undefined' | {rabbit_framing:amqp_field_type(), any()}).
-spec(r/2 :: (rabbit_types:vhost(), K)
             -> rabbit_types:r3(rabbit_types:vhost(), K, '_')
                    when is_subtype(K, atom())).
-spec(r/3 ::
        (rabbit_types:vhost() | rabbit_types:r(atom()), K, resource_name())
        -> rabbit_types:r3(rabbit_types:vhost(), K, resource_name())
               when is_subtype(K, atom())).
-spec(r_arg/4 ::
        (rabbit_types:vhost() | rabbit_types:r(atom()), K,
         rabbit_framing:amqp_table(), binary())
        -> undefined | rabbit_types:r(K)
               when is_subtype(K, atom())).
-spec(rs/1 :: (rabbit_types:r(atom())) -> string()).
-spec(enable_cover/0 :: () -> ok_or_error()).
-spec(start_cover/1 :: ([{string(), string()} | string()]) -> 'ok').
-spec(report_cover/0 :: () -> 'ok').
-spec(enable_cover/1 :: (file:filename()) -> ok_or_error()).
-spec(report_cover/1 :: (file:filename()) -> 'ok').
-spec(throw_on_error/2 ::
        (atom(), thunk(rabbit_types:error(any()) | {ok, A} | A)) -> A).
-spec(with_exit_handler/2 :: (thunk(A), thunk(A)) -> A).
-spec(filter_exit_map/2 :: (fun ((A) -> B), [A]) -> [B]).
-spec(with_user/2 :: (rabbit_access_control:username(), thunk(A)) -> A).
-spec(with_vhost/2 :: (rabbit_types:vhost(), thunk(A)) -> A).
-spec(with_user_and_vhost/3 ::
        (rabbit_access_control:username(), rabbit_types:vhost(), thunk(A))
        -> A).
-spec(execute_mnesia_transaction/1 :: (thunk(A)) -> A).
-spec(ensure_ok/2 :: (ok_or_error(), atom()) -> 'ok').
-spec(makenode/1 :: ({string(), string()} | string()) -> node()).
-spec(nodeparts/1 :: (node() | string()) -> {string(), string()}).
-spec(cookie_hash/0 :: () -> string()).
-spec(tcp_name/3 ::
        (atom(), inet:ip_address(), rabbit_networking:ip_port())
        -> atom()).
-spec(intersperse/2 :: (A, [A]) -> [A]).
-spec(upmap/2 :: (fun ((A) -> B), [A]) -> [B]).
-spec(map_in_order/2 :: (fun ((A) -> B), [A]) -> [B]).
-spec(table_fold/3 :: (fun ((any(), A) -> A), A, atom()) -> A).
-spec(dirty_read_all/1 :: (atom()) -> [any()]).
-spec(dirty_foreach_key/2 :: (fun ((any()) -> any()), atom())
                             -> 'ok' | 'aborted').
-spec(dirty_dump_log/1 :: (file:filename()) -> ok_or_error()).
-spec(read_term_file/1 ::
        (file:filename()) -> {'ok', [any()]} | rabbit_types:error(any())).
-spec(write_term_file/2 :: (file:filename(), [any()]) -> ok_or_error()).
-spec(append_file/2 :: (file:filename(), string()) -> ok_or_error()).
-spec(ensure_parent_dirs_exist/1 :: (string()) -> 'ok').
-spec(format_stderr/2 :: (string(), [any()]) -> 'ok').
-spec(start_applications/1 :: ([atom()]) -> 'ok').
-spec(stop_applications/1 :: ([atom()]) -> 'ok').
-spec(unfold/2  :: (fun ((A) -> ({'true', B, A} | 'false')), A) -> {[B], A}).
-spec(ceil/1 :: (number()) -> integer()).
-spec(queue_fold/3 :: (fun ((any(), B) -> B), B, queue()) -> B).
-spec(sort_field_table/1 ::
        (rabbit_framing:amqp_table()) -> rabbit_framing:amqp_table()).
-spec(pid_to_string/1 :: (pid()) -> string()).
-spec(string_to_pid/1 :: (string()) -> pid()).
-spec(version_compare/2 :: (string(), string()) -> 'lt' | 'eq' | 'gt').
-spec(version_compare/3 ::
        (string(), string(), ('lt' | 'lte' | 'eq' | 'gte' | 'gt'))
        -> boolean()).
-spec(recursive_delete/1 ::
        ([file:filename()])
        -> rabbit_types:ok_or_error({file:filename(), any()})).
-spec(dict_cons/3 :: (any(), any(), dict:dictionary()) ->
                          dict:dictionary()).
-spec(orddict_cons/3 :: (any(), any(), orddict:dictionary()) ->
                             orddict:dictionary()).
-spec(unlink_and_capture_exit/1 :: (pid()) -> 'ok').
<<<<<<< HEAD
-spec(get_real_sock/1 :: (#sslsocket{}) -> any()).
=======
-spec(get_options/2 :: ([optdef()], [string()])
                       -> {[string()], [{string(), any()}]}).
>>>>>>> 731249c7

-endif.

%%----------------------------------------------------------------------------

method_record_type(Record) ->
    element(1, Record).

polite_pause() ->
    polite_pause(3000).

polite_pause(N) ->
    receive
    after N -> done
    end.

die(Error) ->
    protocol_error(Error, "~w", [Error]).

frame_error(MethodName, BinaryFields) ->
    protocol_error(frame_error, "cannot decode ~w", [BinaryFields], MethodName).

amqp_error(Name, ExplanationFormat, Params, Method) ->
    Explanation = lists:flatten(io_lib:format(ExplanationFormat, Params)),
    #amqp_error{name = Name, explanation = Explanation, method = Method}.

protocol_error(Name, ExplanationFormat, Params) ->
    protocol_error(Name, ExplanationFormat, Params, none).

protocol_error(Name, ExplanationFormat, Params, Method) ->
    protocol_error(amqp_error(Name, ExplanationFormat, Params, Method)).

protocol_error(#amqp_error{} = Error) ->
    exit(Error).

not_found(R) -> protocol_error(not_found, "no ~s", [rs(R)]).

assert_args_equivalence(Orig, New, Name, Keys) ->
    [assert_args_equivalence1(Orig, New, Name, Key) || Key <- Keys],
    ok.

assert_args_equivalence1(Orig, New, Name, Key) ->
    case {table_lookup(Orig, Key), table_lookup(New, Key)} of
        {Same, Same}  -> ok;
        {Orig1, New1} -> protocol_error(
                           not_allowed,
                           "inequivalent arg '~s' for ~s:  "
                           "required ~w, received ~w",
                           [Key, rabbit_misc:rs(Name), New1, Orig1])
    end.

get_config(Key) ->
    case dirty_read({rabbit_config, Key}) of
        {ok, {rabbit_config, Key, V}} -> {ok, V};
        Other -> Other
    end.

get_config(Key, DefaultValue) ->
    case get_config(Key) of
        {ok, V} -> V;
        {error, not_found} -> DefaultValue
    end.

set_config(Key, Value) ->
    ok = mnesia:dirty_write({rabbit_config, Key, Value}).

dirty_read(ReadSpec) ->
    case mnesia:dirty_read(ReadSpec) of
        [Result] -> {ok, Result};
        []       -> {error, not_found}
    end.

table_lookup(Table, Key) ->
    case lists:keysearch(Key, 1, Table) of
        {value, {_, TypeBin, ValueBin}} -> {TypeBin, ValueBin};
        false                           -> undefined
    end.

r(#resource{virtual_host = VHostPath}, Kind, Name)
  when is_binary(Name) ->
    #resource{virtual_host = VHostPath, kind = Kind, name = Name};
r(VHostPath, Kind, Name) when is_binary(Name) andalso is_binary(VHostPath) ->
    #resource{virtual_host = VHostPath, kind = Kind, name = Name}.

r(VHostPath, Kind) when is_binary(VHostPath) ->
    #resource{virtual_host = VHostPath, kind = Kind, name = '_'}.

r_arg(#resource{virtual_host = VHostPath}, Kind, Table, Key) ->
    r_arg(VHostPath, Kind, Table, Key);
r_arg(VHostPath, Kind, Table, Key) ->
    case table_lookup(Table, Key) of
        {longstr, NameBin} -> r(VHostPath, Kind, NameBin);
        undefined          -> undefined
    end.

rs(#resource{virtual_host = VHostPath, kind = Kind, name = Name}) ->
    lists:flatten(io_lib:format("~s '~s' in vhost '~s'",
                                [Kind, Name, VHostPath])).

enable_cover() ->
    enable_cover(".").

enable_cover([Root]) when is_atom(Root) ->
    enable_cover(atom_to_list(Root));
enable_cover(Root) ->
    case cover:compile_beam_directory(filename:join(Root, "ebin")) of
        {error,Reason} -> {error,Reason};
        _ -> ok
    end.

start_cover(NodesS) ->
    {ok, _} = cover:start([makenode(N) || N <- NodesS]),
    ok.

report_cover() ->
    report_cover(".").

report_cover([Root]) when is_atom(Root) ->
    report_cover(atom_to_list(Root));
report_cover(Root) ->
    Dir = filename:join(Root, "cover"),
    ok = filelib:ensure_dir(filename:join(Dir,"junk")),
    lists:foreach(fun (F) -> file:delete(F) end,
                  filelib:wildcard(filename:join(Dir, "*.html"))),
    {ok, SummaryFile} = file:open(filename:join(Dir, "summary.txt"), [write]),
    {CT, NCT} =
        lists:foldl(
          fun (M,{CovTot, NotCovTot}) ->
                  {ok, {M, {Cov, NotCov}}} = cover:analyze(M, module),
                  ok = report_coverage_percentage(SummaryFile,
                                                  Cov, NotCov, M),
                  {ok,_} = cover:analyze_to_file(
                             M,
                             filename:join(Dir, atom_to_list(M) ++ ".html"),
                             [html]),
                  {CovTot+Cov, NotCovTot+NotCov}
          end,
          {0, 0},
          lists:sort(cover:modules())),
    ok = report_coverage_percentage(SummaryFile, CT, NCT, 'TOTAL'),
    ok = file:close(SummaryFile),
    ok.

report_coverage_percentage(File, Cov, NotCov, Mod) ->
    io:fwrite(File, "~6.2f ~p~n",
              [if
                   Cov+NotCov > 0 -> 100.0*Cov/(Cov+NotCov);
                   true -> 100.0
               end,
               Mod]).

throw_on_error(E, Thunk) ->
    case Thunk() of
        {error, Reason} -> throw({E, Reason});
        {ok, Res}       -> Res;
        Res             -> Res
    end.

with_exit_handler(Handler, Thunk) ->
    try
        Thunk()
    catch
        exit:{R, _} when R =:= noproc; R =:= normal; R =:= shutdown ->
            Handler()
    end.

filter_exit_map(F, L) ->
    Ref = make_ref(),
    lists:filter(fun (R) -> R =/= Ref end,
                 [with_exit_handler(
                    fun () -> Ref end,
                    fun () -> F(I) end) || I <- L]).

with_user(Username, Thunk) ->
    fun () ->
            case mnesia:read({rabbit_user, Username}) of
                [] ->
                    mnesia:abort({no_such_user, Username});
                [_U] ->
                    Thunk()
            end
    end.

with_vhost(VHostPath, Thunk) ->
    fun () ->
            case mnesia:read({rabbit_vhost, VHostPath}) of
                [] ->
                    mnesia:abort({no_such_vhost, VHostPath});
                [_V] ->
                    Thunk()
            end
    end.

with_user_and_vhost(Username, VHostPath, Thunk) ->
    with_user(Username, with_vhost(VHostPath, Thunk)).


execute_mnesia_transaction(TxFun) ->
    %% Making this a sync_transaction allows us to use dirty_read
    %% elsewhere and get a consistent result even when that read
    %% executes on a different node.
    case worker_pool:submit({mnesia, sync_transaction, [TxFun]}) of
        {atomic,  Result} -> Result;
        {aborted, Reason} -> throw({error, Reason})
    end.

ensure_ok(ok, _) -> ok;
ensure_ok({error, Reason}, ErrorTag) -> throw({error, {ErrorTag, Reason}}).

makenode({Prefix, Suffix}) ->
    list_to_atom(lists:append([Prefix, "@", Suffix]));
makenode(NodeStr) ->
    makenode(nodeparts(NodeStr)).

nodeparts(Node) when is_atom(Node) ->
    nodeparts(atom_to_list(Node));
nodeparts(NodeStr) ->
    case lists:splitwith(fun (E) -> E =/= $@ end, NodeStr) of
        {Prefix, []}     -> {_, Suffix} = nodeparts(node()),
                            {Prefix, Suffix};
        {Prefix, Suffix} -> {Prefix, tl(Suffix)}
    end.

cookie_hash() ->
    base64:encode_to_string(erlang:md5(atom_to_list(erlang:get_cookie()))).

tcp_name(Prefix, IPAddress, Port)
  when is_atom(Prefix) andalso is_number(Port) ->
    list_to_atom(
      lists:flatten(
        io_lib:format("~w_~s:~w",
                      [Prefix, inet_parse:ntoa(IPAddress), Port]))).

intersperse(_, []) -> [];
intersperse(_, [E]) -> [E];
intersperse(Sep, [E|T]) -> [E, Sep | intersperse(Sep, T)].

%% This is a modified version of Luke Gorrie's pmap -
%% http://lukego.livejournal.com/6753.html - that doesn't care about
%% the order in which results are received.
%%
%% WARNING: This is is deliberately lightweight rather than robust -- if F
%% throws, upmap will hang forever, so make sure F doesn't throw!
upmap(F, L) ->
    Parent = self(),
    Ref = make_ref(),
    [receive {Ref, Result} -> Result end
     || _ <- [spawn(fun () -> Parent ! {Ref, F(X)} end) || X <- L]].

map_in_order(F, L) ->
    lists:reverse(
      lists:foldl(fun (E, Acc) -> [F(E) | Acc] end, [], L)).

%% Fold over each entry in a table, executing the cons function in a
%% transaction.  This is often far more efficient than wrapping a tx
%% around the lot.
%%
%% We ignore entries that have been modified or removed.
table_fold(F, Acc0, TableName) ->
    lists:foldl(
      fun (E, Acc) -> execute_mnesia_transaction(
                   fun () -> case mnesia:match_object(TableName, E, read) of
                                 [] -> Acc;
                                 _  -> F(E, Acc)
                             end
                   end)
      end, Acc0, dirty_read_all(TableName)).

dirty_read_all(TableName) ->
    mnesia:dirty_select(TableName, [{'$1',[],['$1']}]).

dirty_foreach_key(F, TableName) ->
    dirty_foreach_key1(F, TableName, mnesia:dirty_first(TableName)).

dirty_foreach_key1(_F, _TableName, '$end_of_table') ->
    ok;
dirty_foreach_key1(F, TableName, K) ->
    case catch mnesia:dirty_next(TableName, K) of
        {'EXIT', _} ->
            aborted;
        NextKey ->
            F(K),
            dirty_foreach_key1(F, TableName, NextKey)
    end.

dirty_dump_log(FileName) ->
    {ok, LH} = disk_log:open([{name, dirty_dump_log},
                              {mode, read_only},
                              {file, FileName}]),
    dirty_dump_log1(LH, disk_log:chunk(LH, start)),
    disk_log:close(LH).

dirty_dump_log1(_LH, eof) ->
    io:format("Done.~n");
dirty_dump_log1(LH, {K, Terms}) ->
    io:format("Chunk: ~p~n", [Terms]),
    dirty_dump_log1(LH, disk_log:chunk(LH, K));
dirty_dump_log1(LH, {K, Terms, BadBytes}) ->
    io:format("Bad Chunk, ~p: ~p~n", [BadBytes, Terms]),
    dirty_dump_log1(LH, disk_log:chunk(LH, K)).


read_term_file(File) -> file:consult(File).

write_term_file(File, Terms) ->
    file:write_file(File, list_to_binary([io_lib:format("~w.~n", [Term]) ||
                                             Term <- Terms])).

append_file(File, Suffix) ->
    case file:read_file_info(File) of
        {ok, FInfo}     -> append_file(File, FInfo#file_info.size, Suffix);
        {error, enoent} -> append_file(File, 0, Suffix);
        Error           -> Error
    end.

append_file(_, _, "") ->
    ok;
append_file(File, 0, Suffix) ->
    case file:open([File, Suffix], [append]) of
        {ok, Fd} -> file:close(Fd);
        Error    -> Error
    end;
append_file(File, _, Suffix) ->
    case file:read_file(File) of
        {ok, Data} -> file:write_file([File, Suffix], Data, [append]);
        Error      -> Error
    end.

ensure_parent_dirs_exist(Filename) ->
    case filelib:ensure_dir(Filename) of
        ok              -> ok;
        {error, Reason} ->
            throw({error, {cannot_create_parent_dirs, Filename, Reason}})
    end.

format_stderr(Fmt, Args) ->
    case os:type() of
        {unix, _} ->
            Port = open_port({fd, 0, 2}, [out]),
            port_command(Port, io_lib:format(Fmt, Args)),
            port_close(Port);
        {win32, _} ->
            %% stderr on Windows is buffered and I can't figure out a
            %% way to trigger a fflush(stderr) in Erlang. So rather
            %% than risk losing output we write to stdout instead,
            %% which appears to be unbuffered.
            io:format(Fmt, Args)
    end,
    ok.

manage_applications(Iterate, Do, Undo, SkipError, ErrorTag, Apps) ->
    Iterate(fun (App, Acc) ->
                    case Do(App) of
                        ok -> [App | Acc];
                        {error, {SkipError, _}} -> Acc;
                        {error, Reason} ->
                            lists:foreach(Undo, Acc),
                            throw({error, {ErrorTag, App, Reason}})
                    end
            end, [], Apps),
    ok.

start_applications(Apps) ->
    manage_applications(fun lists:foldl/3,
                        fun application:start/1,
                        fun application:stop/1,
                        already_started,
                        cannot_start_application,
                        Apps).

stop_applications(Apps) ->
    manage_applications(fun lists:foldr/3,
                        fun application:stop/1,
                        fun application:start/1,
                        not_started,
                        cannot_stop_application,
                        Apps).

unfold(Fun, Init) ->
    unfold(Fun, [], Init).

unfold(Fun, Acc, Init) ->
    case Fun(Init) of
        {true, E, I} -> unfold(Fun, [E|Acc], I);
        false -> {Acc, Init}
    end.

ceil(N) ->
    T = trunc(N),
    case N == T of
        true  -> T;
        false -> 1 + T
    end.

queue_fold(Fun, Init, Q) ->
    case queue:out(Q) of
        {empty, _Q}      -> Init;
        {{value, V}, Q1} -> queue_fold(Fun, Fun(V, Init), Q1)
    end.

%% Sorts a list of AMQP table fields as per the AMQP spec
sort_field_table(Arguments) ->
    lists:keysort(1, Arguments).

%% This provides a string representation of a pid that is the same
%% regardless of what node we are running on. The representation also
%% permits easy identification of the pid's node.
pid_to_string(Pid) when is_pid(Pid) ->
    %% see http://erlang.org/doc/apps/erts/erl_ext_dist.html (8.10 and
    %% 8.7)
    <<131,103,100,NodeLen:16,NodeBin:NodeLen/binary,Id:32,Ser:32,_Cre:8>>
        = term_to_binary(Pid),
    Node = binary_to_term(<<131,100,NodeLen:16,NodeBin:NodeLen/binary>>),
    lists:flatten(io_lib:format("<~w.~B.~B>", [Node, Id, Ser])).

%% inverse of above
string_to_pid(Str) ->
    Err = {error, {invalid_pid_syntax, Str}},
    %% The \ before the trailing $ is only there to keep emacs
    %% font-lock from getting confused.
    case re:run(Str, "^<(.*)\\.([0-9]+)\\.([0-9]+)>\$",
                [{capture,all_but_first,list}]) of
        {match, [NodeStr, IdStr, SerStr]} ->
            %% the NodeStr atom might be quoted, so we have to parse
            %% it rather than doing a simple list_to_atom
            NodeAtom = case erl_scan:string(NodeStr) of
                           {ok, [{atom, _, X}], _} -> X;
                           {error, _, _} -> throw(Err)
                       end,
            <<131,NodeEnc/binary>> = term_to_binary(NodeAtom),
            Id = list_to_integer(IdStr),
            Ser = list_to_integer(SerStr),
            binary_to_term(<<131,103,NodeEnc/binary,Id:32,Ser:32,0:8>>);
        nomatch ->
            throw(Err)
    end.

version_compare(A, B, lte) ->
    case version_compare(A, B) of
        eq -> true;
        lt -> true;
        gt -> false
    end;
version_compare(A, B, gte) ->
    case version_compare(A, B) of
        eq -> true;
        gt -> true;
        lt -> false
    end;
version_compare(A, B, Result) ->
    Result =:= version_compare(A, B).

version_compare(A, A) ->
    eq;
version_compare([], [$0 | B]) ->
    version_compare([], dropdot(B));
version_compare([], _) ->
    lt; %% 2.3 < 2.3.1
version_compare([$0 | A], []) ->
    version_compare(dropdot(A), []);
version_compare(_, []) ->
    gt; %% 2.3.1 > 2.3
version_compare(A,  B) ->
    {AStr, ATl} = lists:splitwith(fun (X) -> X =/= $. end, A),
    {BStr, BTl} = lists:splitwith(fun (X) -> X =/= $. end, B),
    ANum = list_to_integer(AStr),
    BNum = list_to_integer(BStr),
    if ANum =:= BNum -> version_compare(dropdot(ATl), dropdot(BTl));
       ANum < BNum   -> lt;
       ANum > BNum   -> gt
    end.

dropdot(A) -> lists:dropwhile(fun (X) -> X =:= $. end, A).

recursive_delete(Files) ->
    lists:foldl(fun (Path,  ok                   ) -> recursive_delete1(Path);
                    (_Path, {error, _Err} = Error) -> Error
                end, ok, Files).

recursive_delete1(Path) ->
    case filelib:is_dir(Path) of
        false -> case file:delete(Path) of
                     ok              -> ok;
                     {error, enoent} -> ok; %% Path doesn't exist anyway
                     {error, Err}    -> {error, {Path, Err}}
                 end;
        true  -> case file:list_dir(Path) of
                     {ok, FileNames} ->
                         case lists:foldl(
                                fun (FileName, ok) ->
                                        recursive_delete1(
                                          filename:join(Path, FileName));
                                    (_FileName, Error) ->
                                        Error
                                end, ok, FileNames) of
                             ok ->
                                 case file:del_dir(Path) of
                                     ok           -> ok;
                                     {error, Err} -> {error, {Path, Err}}
                                 end;
                             {error, _Err} = Error ->
                                 Error
                         end;
                     {error, Err} ->
                         {error, {Path, Err}}
                 end
    end.

dict_cons(Key, Value, Dict) ->
    dict:update(Key, fun (List) -> [Value | List] end, [Value], Dict).

orddict_cons(Key, Value, Dict) ->
    orddict:update(Key, fun (List) -> [Value | List] end, [Value], Dict).

unlink_and_capture_exit(Pid) ->
    unlink(Pid),
    receive {'EXIT', Pid, _} -> ok
    after 0 -> ok
    end.

<<<<<<< HEAD
get_real_sock(#sslsocket{pid = {Sock, _}}) ->
    Sock;
get_real_sock(Sock) ->
    Sock.
=======
% Separate flags and options from arguments.
% get_options([{flag, "-q"}, {option, "-p", "/"}],
%             ["set_permissions","-p","/","guest",
%              "-q",".*",".*",".*"])
% == {["set_permissions","guest",".*",".*",".*"],
%     [{"-q",true},{"-p","/"}]}
get_options(Defs, As) ->
    lists:foldl(fun(Def, {AsIn, RsIn}) ->
                        {AsOut, Value} = case Def of
                                             {flag, Key} ->
                                                 get_flag(Key, AsIn);
                                             {option, Key, Default} ->
                                                 get_option(Key, Default, AsIn)
                                         end,
                        {AsOut, [{Key, Value} | RsIn]}
                end, {As, []}, Defs).

get_option(K, _Default, [K, V | As]) ->
    {As, V};
get_option(K, Default, [Nk | As]) ->
    {As1, V} = get_option(K, Default, As),
    {[Nk | As1], V};
get_option(_, Default, As) ->
    {As, Default}.

get_flag(K, [K | As]) ->
    {As, true};
get_flag(K, [Nk | As]) ->
    {As1, V} = get_flag(K, As),
    {[Nk | As1], V};
get_flag(_, []) ->
    {[], false}.
>>>>>>> 731249c7
<|MERGE_RESOLUTION|>--- conflicted
+++ resolved
@@ -64,11 +64,7 @@
 -export([version_compare/2, version_compare/3]).
 -export([recursive_delete/1, dict_cons/3, orddict_cons/3,
          unlink_and_capture_exit/1]).
-<<<<<<< HEAD
--export([get_real_sock/1]).
-=======
--export([get_options/2]).
->>>>>>> 731249c7
+-export([get_real_sock/1, get_options/2]).
 
 -import(mnesia).
 -import(lists).
@@ -193,12 +189,9 @@
 -spec(orddict_cons/3 :: (any(), any(), orddict:dictionary()) ->
                              orddict:dictionary()).
 -spec(unlink_and_capture_exit/1 :: (pid()) -> 'ok').
-<<<<<<< HEAD
 -spec(get_real_sock/1 :: (#sslsocket{}) -> any()).
-=======
 -spec(get_options/2 :: ([optdef()], [string()])
                        -> {[string()], [{string(), any()}]}).
->>>>>>> 731249c7
 
 -endif.
 
@@ -719,12 +712,11 @@
     after 0 -> ok
     end.
 
-<<<<<<< HEAD
 get_real_sock(#sslsocket{pid = {Sock, _}}) ->
     Sock;
 get_real_sock(Sock) ->
     Sock.
-=======
+    
 % Separate flags and options from arguments.
 % get_options([{flag, "-q"}, {option, "-p", "/"}],
 %             ["set_permissions","-p","/","guest",
@@ -756,5 +748,4 @@
     {As1, V} = get_flag(K, As),
     {[Nk | As1], V};
 get_flag(_, []) ->
-    {[], false}.
->>>>>>> 731249c7
+    {[], false}.