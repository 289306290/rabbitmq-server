%%   The contents of this file are subject to the Mozilla Public License
%%   Version 1.1 (the "License"); you may not use this file except in
%%   compliance with the License. You may obtain a copy of the License at
%%   http://www.mozilla.org/MPL/
%%
%%   Software distributed under the License is distributed on an "AS IS"
%%   basis, WITHOUT WARRANTY OF ANY KIND, either express or implied. See the
%%   License for the specific language governing rights and limitations
%%   under the License.
%%
%%   The Original Code is RabbitMQ.
%%
%%   The Initial Developers of the Original Code are LShift Ltd,
%%   Cohesive Financial Technologies LLC, and Rabbit Technologies Ltd.
%%
%%   Portions created before 22-Nov-2008 00:00:00 GMT by LShift Ltd,
%%   Cohesive Financial Technologies LLC, or Rabbit Technologies Ltd
%%   are Copyright (C) 2007-2008 LShift Ltd, Cohesive Financial
%%   Technologies LLC, and Rabbit Technologies Ltd.
%%
%%   Portions created by LShift Ltd are Copyright (C) 2007-2009 LShift
%%   Ltd. Portions created by Cohesive Financial Technologies LLC are
%%   Copyright (C) 2007-2009 Cohesive Financial Technologies
%%   LLC. Portions created by Rabbit Technologies Ltd are Copyright
%%   (C) 2007-2009 Rabbit Technologies Ltd.
%%
%%   All Rights Reserved.
%%
%%   Contributor(s): ______________________________________.
%%

-module(rabbit_misc).
-include("rabbit.hrl").
-include("rabbit_framing.hrl").
-include_lib("kernel/include/file.hrl").

-export([method_record_type/1, polite_pause/0, polite_pause/1]).
-export([die/1, frame_error/2, protocol_error/3, protocol_error/4]).
-export([not_found/1]).
-export([get_config/1, get_config/2, set_config/2]).
-export([dirty_read/1]).
-export([r/3, r/2, r_arg/4, rs/1]).
-export([enable_cover/0, report_cover/0]).
-export([enable_cover/1, report_cover/1]).
-export([throw_on_error/2, with_exit_handler/2, filter_exit_map/2]).
-export([with_user/2, with_vhost/2, with_user_and_vhost/3]).
-export([execute_mnesia_transaction/1]).
-export([ensure_ok/2]).
-export([localnode/1, tcp_name/3]).
-export([intersperse/2, upmap/2, map_in_order/2]).
-export([table_foreach/2]).
-export([dirty_read_all/1, dirty_foreach_key/2, dirty_dump_log/1]).
-export([read_term_file/1, write_term_file/2]).
-export([append_file/2, ensure_parent_dirs_exist/1]).
-export([format_stderr/2]).
-export([start_applications/1, stop_applications/1]).
-export([unfold/2, ceil/1]).

-import(mnesia).
-import(lists).
-import(cover).
-import(disk_log).

%%----------------------------------------------------------------------------

-ifdef(use_specs).

-include_lib("kernel/include/inet.hrl").

-type(ok_or_error() :: 'ok' | {'error', any()}).

-spec(method_record_type/1 :: (tuple()) -> atom()).
-spec(polite_pause/0 :: () -> 'done').
-spec(polite_pause/1 :: (non_neg_integer()) -> 'done').
-spec(die/1 :: (atom()) -> no_return()).
-spec(frame_error/2 :: (atom(), binary()) -> no_return()).
-spec(protocol_error/3 ::
      (atom() | amqp_error(), string(), [any()]) -> no_return()).
-spec(protocol_error/4 ::
      (atom() | amqp_error(), string(), [any()], atom()) -> no_return()).
-spec(not_found/1 :: (r(atom())) -> no_return()).
-spec(get_config/1 :: (atom()) -> {'ok', any()} | not_found()).
-spec(get_config/2 :: (atom(), A) -> A).
-spec(set_config/2 :: (atom(), any()) -> 'ok').
-spec(dirty_read/1 :: ({atom(), any()}) -> {'ok', any()} | not_found()).
-spec(r/3 :: (vhost() | r(atom()), K, resource_name()) ->
             r(K) when is_subtype(K, atom())).
-spec(r/2 :: (vhost(), K) -> #resource{virtual_host :: vhost(),
                                       kind         :: K,
                                       name         :: '_'}
                                 when is_subtype(K, atom())).
-spec(r_arg/4 :: (vhost() | r(atom()), K, amqp_table(), binary()) ->
             undefined | r(K)  when is_subtype(K, atom())).
-spec(rs/1 :: (r(atom())) -> string()).
-spec(enable_cover/0 :: () -> ok_or_error()).
-spec(report_cover/0 :: () -> 'ok').
-spec(enable_cover/1 :: (string()) -> ok_or_error()).
-spec(report_cover/1 :: (string()) -> 'ok').
-spec(throw_on_error/2 ::
      (atom(), thunk({error, any()} | {ok, A} | A)) -> A). 
-spec(with_exit_handler/2 :: (thunk(A), thunk(A)) -> A).
-spec(filter_exit_map/2 :: (fun ((A) -> B), [A]) -> [B]).
-spec(with_user/2 :: (username(), thunk(A)) -> A).
-spec(with_vhost/2 :: (vhost(), thunk(A)) -> A).
-spec(with_user_and_vhost/3 :: (username(), vhost(), thunk(A)) -> A).
-spec(execute_mnesia_transaction/1 :: (thunk(A)) -> A).
-spec(ensure_ok/2 :: (ok_or_error(), atom()) -> 'ok').
-spec(localnode/1 :: (atom()) -> erlang_node()).
-spec(tcp_name/3 :: (atom(), ip_address(), ip_port()) -> atom()).
-spec(intersperse/2 :: (A, [A]) -> [A]).
-spec(upmap/2 :: (fun ((A) -> B), [A]) -> [B]).
-spec(map_in_order/2 :: (fun ((A) -> B), [A]) -> [B]).
-spec(table_foreach/2 :: (fun ((any()) -> any()), atom()) -> 'ok').
-spec(dirty_read_all/1 :: (atom()) -> [any()]).
-spec(dirty_foreach_key/2 :: (fun ((any()) -> any()), atom()) ->
             'ok' | 'aborted').
-spec(dirty_dump_log/1 :: (string()) -> ok_or_error()).
-spec(read_term_file/1 :: (string()) -> {'ok', [any()]} | {'error', any()}).
-spec(write_term_file/2 :: (string(), [any()]) -> ok_or_error()).
-spec(append_file/2 :: (string(), string()) -> ok_or_error()).
-spec(ensure_parent_dirs_exist/1 :: (string()) -> 'ok').
-spec(format_stderr/2 :: (string(), [any()]) -> 'ok').
-spec(start_applications/1 :: ([atom()]) -> 'ok').
-spec(stop_applications/1 :: ([atom()]) -> 'ok').
-spec(unfold/2  :: (fun ((A) -> ({'true', B, A} | 'false')), A) -> {[B], A}).
-spec(ceil/1 :: (number()) -> number()).

-endif.

%%----------------------------------------------------------------------------

method_record_type(Record) ->
    element(1, Record).

polite_pause() ->
    polite_pause(3000).

polite_pause(N) ->
    receive
    after N -> done
    end.

die(Error) ->
    protocol_error(Error, "~w", [Error]).

frame_error(MethodName, BinaryFields) ->
    protocol_error(frame_error, "cannot decode ~w",
                   [BinaryFields], MethodName).

protocol_error(Error, Explanation, Params) ->
    protocol_error(Error, Explanation, Params, none).

protocol_error(Error, Explanation, Params, Method) ->
    CompleteExplanation = lists:flatten(io_lib:format(Explanation, Params)),
    exit({amqp, Error, CompleteExplanation, Method}).

not_found(R) -> protocol_error(not_found, "no ~s", [rs(R)]).

get_config(Key) ->
    case dirty_read({rabbit_config, Key}) of
        {ok, {rabbit_config, Key, V}} -> {ok, V};
        Other -> Other
    end.

get_config(Key, DefaultValue) ->
    case get_config(Key) of
        {ok, V} -> V;
        {error, not_found} -> DefaultValue
    end.

set_config(Key, Value) ->
    ok = mnesia:dirty_write({rabbit_config, Key, Value}).

dirty_read(ReadSpec) ->
    case mnesia:dirty_read(ReadSpec) of
        [Result] -> {ok, Result};
        []       -> {error, not_found}
    end.

r(#resource{virtual_host = VHostPath}, Kind, Name)
  when is_binary(Name) ->
    #resource{virtual_host = VHostPath, kind = Kind, name = Name};
r(VHostPath, Kind, Name) when is_binary(Name) andalso is_binary(VHostPath) ->
    #resource{virtual_host = VHostPath, kind = Kind, name = Name}.

r(VHostPath, Kind) when is_binary(VHostPath) ->
    #resource{virtual_host = VHostPath, kind = Kind, name = '_'}.

r_arg(#resource{virtual_host = VHostPath}, Kind, Table, Key) ->
    r_arg(VHostPath, Kind, Table, Key);
r_arg(VHostPath, Kind, Table, Key) ->
    case lists:keysearch(Key, 1, Table) of
        {value, {_, longstr, NameBin}} -> r(VHostPath, Kind, NameBin);
        false                          -> undefined
    end.

rs(#resource{virtual_host = VHostPath, kind = Kind, name = Name}) ->
    lists:flatten(io_lib:format("~s '~s' in vhost '~s'",
                                [Kind, Name, VHostPath])).

enable_cover() ->
    enable_cover(".").

enable_cover([Root]) when is_atom(Root) ->
    enable_cover(atom_to_list(Root));
enable_cover(Root) ->
    case cover:compile_beam_directory(filename:join(Root, "ebin")) of
        {error,Reason} -> {error,Reason};
        _ -> ok
    end.

report_cover() ->
    report_cover(".").

report_cover([Root]) when is_atom(Root) ->
    report_cover(atom_to_list(Root));
report_cover(Root) ->
    Dir = filename:join(Root, "cover"),
    ok = filelib:ensure_dir(filename:join(Dir,"junk")),
    lists:foreach(fun(F) -> file:delete(F) end,
                  filelib:wildcard(filename:join(Dir, "*.html"))),
    {ok, SummaryFile} = file:open(filename:join(Dir, "summary.txt"), [write]),
    {CT, NCT} =
        lists:foldl(
          fun(M,{CovTot, NotCovTot}) ->
                  {ok, {M, {Cov, NotCov}}} = cover:analyze(M, module),
                  ok = report_coverage_percentage(SummaryFile,
                                                  Cov, NotCov, M),
                  {ok,_} = cover:analyze_to_file(
                             M,
                             filename:join(Dir, atom_to_list(M) ++ ".html"),
                             [html]),
                  {CovTot+Cov, NotCovTot+NotCov}
          end,
          {0, 0},
          lists:sort(cover:modules())),
    ok = report_coverage_percentage(SummaryFile, CT, NCT, 'TOTAL'),
    ok = file:close(SummaryFile),
    ok.

report_coverage_percentage(File, Cov, NotCov, Mod) ->
    io:fwrite(File, "~6.2f ~p~n",
              [if
                   Cov+NotCov > 0 -> 100.0*Cov/(Cov+NotCov);
                   true -> 100.0
               end,
               Mod]).

throw_on_error(E, Thunk) ->
    case Thunk() of
        {error, Reason} -> throw({E, Reason});
        {ok, Res}       -> Res;
        Res             -> Res
    end.

with_exit_handler(Handler, Thunk) ->
    try
        Thunk()
    catch
        exit:{R, _} when R =:= noproc; R =:= normal; R =:= shutdown ->
            Handler()
    end.

filter_exit_map(F, L) ->
    Ref = make_ref(),
    lists:filter(fun (R) -> R =/= Ref end,
                 [with_exit_handler(
                    fun () -> Ref end,
                    fun () -> F(I) end) || I <- L]).

with_user(Username, Thunk) ->
    fun () ->
            case mnesia:read({rabbit_user, Username}) of
                [] ->
                    mnesia:abort({no_such_user, Username});
                [_U] ->
                    Thunk()
            end
    end.

with_vhost(VHostPath, Thunk) ->
    fun () ->
            case mnesia:read({rabbit_vhost, VHostPath}) of
                [] ->
                    mnesia:abort({no_such_vhost, VHostPath});
                [_V] ->
                    Thunk()
            end
    end.

with_user_and_vhost(Username, VHostPath, Thunk) ->
    with_user(Username, with_vhost(VHostPath, Thunk)).


execute_mnesia_transaction(TxFun) ->
    %% Making this a sync_transaction allows us to use dirty_read
    %% elsewhere and get a consistent result even when that read
    %% executes on a different node.
    case mnesia:sync_transaction(TxFun) of
        {atomic,  Result} -> Result;
        {aborted, Reason} -> throw({error, Reason})
    end.

ensure_ok(ok, _) -> ok;
ensure_ok({error, Reason}, ErrorTag) -> throw({error, {ErrorTag, Reason}}).

localnode(Name) ->
    %% This is horrible, but there doesn't seem to be a way to split a
    %% nodename into its constituent parts.
    list_to_atom(lists:append(atom_to_list(Name),
                              lists:dropwhile(fun (E) -> E =/= $@ end,
                                              atom_to_list(node())))).

tcp_name(Prefix, IPAddress, Port)
  when is_atom(Prefix) andalso is_number(Port) ->
    list_to_atom(
      lists:flatten(
        io_lib:format("~w_~s:~w",
                      [Prefix, inet_parse:ntoa(IPAddress), Port]))).

intersperse(_, []) -> [];
intersperse(_, [E]) -> [E];
intersperse(Sep, [E|T]) -> [E, Sep | intersperse(Sep, T)].

%% This is a modified version of Luke Gorrie's pmap -
%% http://lukego.livejournal.com/6753.html - that doesn't care about
%% the order in which results are received.
upmap(F, L) ->
    Parent = self(),
    Ref = make_ref(),
    [receive {Ref, Result} -> Result end
     || _ <- [spawn(fun() -> Parent ! {Ref, F(X)} end) || X <- L]].

map_in_order(F, L) ->
    lists:reverse(
      lists:foldl(fun (E, Acc) -> [F(E) | Acc] end, [], L)).

%% For each entry in a table, execute a function in a transaction.
%% This is often far more efficient than wrapping a tx around the lot.
%%
%% We ignore entries that have been modified or removed.
table_foreach(F, TableName) ->
    lists:foreach(
      fun (E) -> execute_mnesia_transaction(
                   fun () -> case mnesia:match_object(TableName, E, read) of
                                 [] -> ok;
                                 _  -> F(E)
                             end
                   end)
      end, dirty_read_all(TableName)),
    ok.

dirty_read_all(TableName) ->
    mnesia:dirty_select(TableName, [{'$1',[],['$1']}]).

dirty_foreach_key(F, TableName) ->
    dirty_foreach_key1(F, TableName, mnesia:dirty_first(TableName)).

dirty_foreach_key1(_F, _TableName, '$end_of_table') ->
    ok;
dirty_foreach_key1(F, TableName, K) ->
    case catch mnesia:dirty_next(TableName, K) of
        {'EXIT', _} ->
            aborted;
        NextKey ->
            F(K),
            dirty_foreach_key1(F, TableName, NextKey)
    end.

dirty_dump_log(FileName) ->
    {ok, LH} = disk_log:open([{name, dirty_dump_log},
                              {mode, read_only},
                              {file, FileName}]),
    dirty_dump_log1(LH, disk_log:chunk(LH, start)),
    disk_log:close(LH).

dirty_dump_log1(_LH, eof) ->
    io:format("Done.~n");
dirty_dump_log1(LH, {K, Terms}) ->
    io:format("Chunk: ~p~n", [Terms]),
    dirty_dump_log1(LH, disk_log:chunk(LH, K));
dirty_dump_log1(LH, {K, Terms, BadBytes}) ->
    io:format("Bad Chunk, ~p: ~p~n", [BadBytes, Terms]),
    dirty_dump_log1(LH, disk_log:chunk(LH, K)).

<<<<<<< HEAD
=======

read_term_file(File) -> file:consult(File).

write_term_file(File, Terms) ->
    file:write_file(File, list_to_binary([io_lib:format("~w.~n", [Term]) ||
                                             Term <- Terms])).

>>>>>>> ae00b843
append_file(File, Suffix) ->
    case file:read_file_info(File) of
        {ok, FInfo}     -> append_file(File, FInfo#file_info.size, Suffix);
        {error, enoent} -> append_file(File, 0, Suffix);
        Error           -> Error
    end.

append_file(_, _, "") ->
    ok;
append_file(File, 0, Suffix) ->
    case file:open([File, Suffix], [append]) of
        {ok, Fd} -> file:close(Fd);
        Error    -> Error
    end;
append_file(File, _, Suffix) ->
    case file:read_file(File) of
        {ok, Data} -> file:write_file([File, Suffix], Data, [append]);
        Error      -> Error
    end.

ensure_parent_dirs_exist(Filename) ->
    case filelib:ensure_dir(Filename) of
        ok              -> ok;
        {error, Reason} -> 
            throw({error, {cannot_create_parent_dirs, Filename, Reason}})
    end.

format_stderr(Fmt, Args) ->
    case os:type() of
        {unix, _} ->
            Port = open_port({fd, 0, 2}, [out]),
            port_command(Port, io_lib:format(Fmt, Args)),
            port_close(Port);
        {win32, _} ->
            %% stderr on Windows is buffered and I can't figure out a
            %% way to trigger a fflush(stderr) in Erlang. So rather
            %% than risk losing output we write to stdout instead,
            %% which appears to be unbuffered.
            io:format(Fmt, Args)
    end,
    ok.

manage_applications(Iterate, Do, Undo, SkipError, ErrorTag, Apps) ->
    Iterate(fun (App, Acc) ->
                    case Do(App) of
                        ok -> [App | Acc];
                        {error, {SkipError, _}} -> Acc;
                        {error, Reason} ->
                            lists:foreach(Undo, Acc),
                            throw({error, {ErrorTag, App, Reason}})
                    end
            end, [], Apps),
    ok.

start_applications(Apps) ->
    manage_applications(fun lists:foldl/3,
                        fun application:start/1,
                        fun application:stop/1,
                        already_started,
                        cannot_start_application,
                        Apps).

stop_applications(Apps) ->
    manage_applications(fun lists:foldr/3,
                        fun application:stop/1,
                        fun application:start/1,
                        not_started,
                        cannot_stop_application,
                        Apps).

unfold(Fun, Init) ->
    unfold(Fun, [], Init).

unfold(Fun, Acc, Init) ->
    case Fun(Init) of
        {true, E, I} -> unfold(Fun, [E|Acc], I);
        false -> {Acc, Init}
    end.

ceil(N) ->
    T = trunc(N),
    case N - T of
        0 -> N;
        _ -> 1 + T
    end.<|MERGE_RESOLUTION|>--- conflicted
+++ resolved
@@ -383,8 +383,6 @@
     io:format("Bad Chunk, ~p: ~p~n", [BadBytes, Terms]),
     dirty_dump_log1(LH, disk_log:chunk(LH, K)).
 
-<<<<<<< HEAD
-=======
 
 read_term_file(File) -> file:consult(File).
 
@@ -392,7 +390,6 @@
     file:write_file(File, list_to_binary([io_lib:format("~w.~n", [Term]) ||
                                              Term <- Terms])).
 
->>>>>>> ae00b843
 append_file(File, Suffix) ->
     case file:read_file_info(File) of
         {ok, FInfo}     -> append_file(File, FInfo#file_info.size, Suffix);
