--- conflicted
+++ resolved
@@ -53,11 +53,7 @@
 -export([append_file/2, ensure_parent_dirs_exist/1]).
 -export([format_stderr/2]).
 -export([start_applications/1, stop_applications/1]).
-<<<<<<< HEAD
--export([unfold/2, ceil/1, keygets/2]).
-=======
 -export([unfold/2, ceil/1]).
->>>>>>> c1c9fdde
 
 -import(mnesia).
 -import(lists).
@@ -123,11 +119,6 @@
 -spec(stop_applications/1 :: ([atom()]) -> 'ok').
 -spec(unfold/2  :: (fun ((A) -> ({'true', B, A} | 'false')), A) -> {[B], A}).
 -spec(ceil/1 :: (number()) -> number()).
-<<<<<<< HEAD
--spec(keygets/2 :: ([({K, V} | {K, non_neg_integer(), V})], [any()]) ->
-             [({K, V} | any())]).
-=======
->>>>>>> c1c9fdde
               
 -endif.
 
@@ -472,23 +463,4 @@
     case N - T of
         0 -> N;
         _ -> 1 + T
-<<<<<<< HEAD
-    end.
-
-keygets(Keys, KeyList) ->
-    lists:reverse(
-      lists:foldl(
-        fun({Key, Pos, Default}, Acc) ->
-                case lists:keysearch(Key, Pos, KeyList) of
-                    false -> [{Key, Default} | Acc];
-                    {value, T} -> [T | Acc]
-                end;
-           ({Key, Default}, Acc) ->
-                case lists:keysearch(Key, 1, KeyList) of
-                    false -> [{Key, Default} | Acc];
-                    {value, T} -> [T | Acc]
-                end
-        end, [], Keys)).
-=======
-    end.
->>>>>>> c1c9fdde
+    end.