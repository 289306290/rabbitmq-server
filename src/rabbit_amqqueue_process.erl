--- conflicted
+++ resolved
@@ -834,11 +834,7 @@
     PendingMessages =
         lists:flatten([Pending || #tx { pending_messages = Pending}
                                       <- all_tx_record()]),
-<<<<<<< HEAD
-    {ok, MS1} = (case Mode of
-                    disk  -> fun rabbit_mixed_queue:to_disk_only_mode/2;
-                    mixed -> fun rabbit_mixed_queue:to_mixed_mode/2
-                 end)(PendingMessages, MS),
+    {ok, MS1} = rabbit_mixed_queue:set_mode(Mode, PendingMessages, MS),
     noreply(State #q { mixed_state = MS1 });
 
 handle_cast({set_mode_pin, Disk}, State = #q { q = Q }) ->
@@ -846,21 +842,12 @@
         true -> rabbit_queue_mode_manager:pin_to_disk(self());
         false -> rabbit_queue_mode_manager:unpin_from_disk(self())
     end,
-    noreply(State #q { q = Q #amqqueue { pinned = Disk } });
-
-handle_cast(report_memory, State) ->
-    %% deliberately don't call noreply/2 as we don't want to restart the timer
-    %% by unsetting the timer, we force a report on the next normal message
-    {noreply, State #q { memory_report_timer = undefined }, hibernate}.
-=======
-    {ok, MS1} = rabbit_mixed_queue:set_mode(Mode, PendingMessages, MS),
-    noreply(State #q { mixed_state = MS1 }).
+    noreply(State #q { q = Q #amqqueue { pinned = Disk } }).
 
 handle_info(report_memory, State) ->
     %% deliberately don't call noreply/2 as we don't want to restart the timer.
     %% By unsetting the timer, we force a report on the next normal message
     {noreply, State #q { memory_report_timer = undefined }, hibernate};
->>>>>>> 06c83c2e
 
 handle_info({'DOWN', MonitorRef, process, DownPid, _Reason},
             State = #q{owner = {DownPid, MonitorRef}}) ->
