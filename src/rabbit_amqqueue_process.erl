%%   The contents of this file are subject to the Mozilla Public License
%%   Version 1.1 (the "License"); you may not use this file except in
%%   compliance with the License. You may obtain a copy of the License at
%%   http://www.mozilla.org/MPL/
%%
%%   Software distributed under the License is distributed on an "AS IS"
%%   basis, WITHOUT WARRANTY OF ANY KIND, either express or implied. See the
%%   License for the specific language governing rights and limitations
%%   under the License.
%%
%%   The Original Code is RabbitMQ.
%%
%%   The Initial Developers of the Original Code are LShift Ltd,
%%   Cohesive Financial Technologies LLC, and Rabbit Technologies Ltd.
%%
%%   Portions created before 22-Nov-2008 00:00:00 GMT by LShift Ltd,
%%   Cohesive Financial Technologies LLC, or Rabbit Technologies Ltd
%%   are Copyright (C) 2007-2008 LShift Ltd, Cohesive Financial
%%   Technologies LLC, and Rabbit Technologies Ltd.
%%
%%   Portions created by LShift Ltd are Copyright (C) 2007-2009 LShift
%%   Ltd. Portions created by Cohesive Financial Technologies LLC are
%%   Copyright (C) 2007-2009 Cohesive Financial Technologies
%%   LLC. Portions created by Rabbit Technologies Ltd are Copyright
%%   (C) 2007-2009 Rabbit Technologies Ltd.
%%
%%   All Rights Reserved.
%%
%%   Contributor(s): ______________________________________.
%%

-module(rabbit_amqqueue_process).
-include("rabbit.hrl").
-include("rabbit_framing.hrl").

-behaviour(gen_server2).

-define(UNSENT_MESSAGE_LIMIT, 100).
-define(HIBERNATE_AFTER_MIN, 1000).
-define(DESIRED_HIBERNATE, 10000).
-define(MINIMUM_MEMORY_REPORT_TIME_INTERVAL, 10000). %% 10 seconds in milliseconds

-export([start_link/1]).

-export([init/1, terminate/2, code_change/3, handle_call/3, handle_cast/2,
         handle_info/2, handle_pre_hibernate/1]).

-import(queue).
-import(erlang).
-import(lists).

% Queue's state
-record(q, {q,
            owner,
            exclusive_consumer,
            has_had_consumers,
            mixed_state,
            next_msg_id,
            active_consumers,
            blocked_consumers,
            memory_report_timer
           }).

-record(consumer, {tag, ack_required}).

-record(tx, {ch_pid, pending_messages, pending_acks}).

%% These are held in our process dictionary
-record(cr, {consumer_count,
             ch_pid,
             limiter_pid,
             monitor_ref,
             unacked_messages,
             is_limit_active,
             txn,
             unsent_message_count}).

-define(INFO_KEYS,
        [name,
         durable,
         auto_delete,
         arguments,
         pid,
         messages_ready,
         messages_unacknowledged,
         messages_uncommitted,
         messages,
         acks_uncommitted,
         consumers,
         transactions,
         memory,
         storage_mode,
         pinned
        ]).
         
%%----------------------------------------------------------------------------

start_link(Q) ->
    gen_server2:start_link(?MODULE, Q, []).

%%----------------------------------------------------------------------------

init(Q = #amqqueue { name = QName, durable = Durable, pinned = Pinned }) ->
    ?LOGDEBUG("Queue starting - ~p~n", [Q]),
    ok = rabbit_memory_manager:register
           (self(), false, rabbit_amqqueue, set_storage_mode, [self()]),
    ok = case Pinned of
             true -> rabbit_queue_mode_manager:pin_to_disk(self());
             false -> ok
         end,
    {ok, MS} = rabbit_mixed_queue:init(QName, Durable),
    State = #q{q = Q,
               owner = none,
               exclusive_consumer = none,
               has_had_consumers = false,
               mixed_state = MS,
               next_msg_id = 1,
               active_consumers = queue:new(),
               blocked_consumers = queue:new(),
               memory_report_timer = undefined
              },
    %% first thing we must do is report_memory which will clear out
    %% the 'undefined' values in gain and loss in mixed_queue state
    {ok, start_memory_timer(State), hibernate,
     {backoff, ?HIBERNATE_AFTER_MIN, ?HIBERNATE_AFTER_MIN, ?DESIRED_HIBERNATE}}.

terminate(_Reason, State) ->
    %% FIXME: How do we cancel active subscriptions?
    QName = qname(State),
    rabbit_mixed_queue:delete_queue(State #q.mixed_state),
    stop_memory_timer(State),
    ok = rabbit_amqqueue:internal_delete(QName).

code_change(_OldVsn, State, _Extra) ->
    {ok, State}.

%%----------------------------------------------------------------------------

reply(Reply, NewState) ->
    assert_invariant(NewState),
    {reply, Reply, start_memory_timer(NewState), hibernate}.

noreply(NewState) ->
    assert_invariant(NewState),
    {noreply, start_memory_timer(NewState), hibernate}.

assert_invariant(#q { active_consumers = AC, mixed_state = MS }) ->
    true = (queue:is_empty(AC) orelse rabbit_mixed_queue:is_empty(MS)).

start_memory_timer(State = #q { memory_report_timer = undefined }) ->
    {ok, TRef} = timer:send_after(?MINIMUM_MEMORY_REPORT_TIME_INTERVAL,
                                  report_memory),
    report_memory(false, State #q { memory_report_timer = TRef });
start_memory_timer(State) ->
    State.

stop_memory_timer(State = #q { memory_report_timer = undefined }) ->
    State;
stop_memory_timer(State = #q { memory_report_timer = TRef }) ->
    {ok, cancel} = timer:cancel(TRef),
    State #q { memory_report_timer = undefined }.

lookup_ch(ChPid) ->
    case get({ch, ChPid}) of
        undefined -> not_found;
        C         -> C
    end.

ch_record(ChPid) ->
    Key = {ch, ChPid},
    case get(Key) of
        undefined ->
            MonitorRef = erlang:monitor(process, ChPid),
            C = #cr{consumer_count = 0,
                    ch_pid = ChPid,
                    monitor_ref = MonitorRef,
                    unacked_messages = dict:new(),
                    is_limit_active = false,
                    txn = none,
                    unsent_message_count = 0},
            put(Key, C),
            C;
        C = #cr{} -> C
    end.

store_ch_record(C = #cr{ch_pid = ChPid}) ->
    put({ch, ChPid}, C).

all_ch_record() ->
    [C || {{ch, _}, C} <- get()].

is_ch_blocked(#cr{unsent_message_count = Count, is_limit_active = Limited}) ->
    Limited orelse Count >= ?UNSENT_MESSAGE_LIMIT.

ch_record_state_transition(OldCR, NewCR) ->
    BlockedOld = is_ch_blocked(OldCR),
    BlockedNew = is_ch_blocked(NewCR),
    if BlockedOld andalso not(BlockedNew) -> unblock;
       BlockedNew andalso not(BlockedOld) -> block;
       true                               -> ok
    end.

record_current_channel_tx(ChPid, Txn) ->
    %% as a side effect this also starts monitoring the channel (if
    %% that wasn't happening already)
    store_ch_record((ch_record(ChPid))#cr{txn = Txn}).
    
deliver_msgs_to_consumers(
  Funs = {PredFun, DeliverFun}, FunAcc,
  State = #q{q = #amqqueue{name = QName},
             active_consumers = ActiveConsumers,
             blocked_consumers = BlockedConsumers,
             next_msg_id = NextId}) ->
    case queue:out(ActiveConsumers) of
        {{value, QEntry = {ChPid, #consumer{tag = ConsumerTag,
                                            ack_required = AckRequired}}},
         ActiveConsumersTail} ->
            C = #cr{limiter_pid = LimiterPid,
                    unsent_message_count = Count,
                    unacked_messages = UAM} = ch_record(ChPid),
            IsMsgReady = PredFun(FunAcc, State),
            case (IsMsgReady andalso
                  rabbit_limiter:can_send( LimiterPid, self(), AckRequired )) of
                true ->
                    {{Msg, IsDelivered, AckTag}, FunAcc1, State1} =
                        DeliverFun(AckRequired, FunAcc, State),
                    ?LOGDEBUG("AMQQUEUE ~p DELIVERY:~n~p~n", [QName, Msg]),
                    rabbit_channel:deliver(
                      ChPid, ConsumerTag, AckRequired,
                      {QName, self(), NextId, IsDelivered, Msg}),
                    NewUAM =
                        case AckRequired of
                            true  -> dict:store(NextId, {Msg, AckTag}, UAM);
                            false -> UAM
                        end,
                    NewC = C#cr{unsent_message_count = Count + 1,
                                unacked_messages = NewUAM},
                    store_ch_record(NewC),
                    {NewActiveConsumers, NewBlockedConsumers} =
                        case ch_record_state_transition(C, NewC) of
                            ok    -> {queue:in(QEntry, ActiveConsumersTail),
                                      BlockedConsumers};
                            block ->
                                {ActiveConsumers1, BlockedConsumers1} =
                                    move_consumers(ChPid,
                                                   ActiveConsumersTail,
                                                   BlockedConsumers),
                                {ActiveConsumers1,
                                 queue:in(QEntry, BlockedConsumers1)}
                        end,
                    State2 = State1 #q {
                               active_consumers = NewActiveConsumers,
                               blocked_consumers = NewBlockedConsumers,
                               next_msg_id = NextId + 1
                                       },
                    deliver_msgs_to_consumers(Funs, FunAcc1, State2);
                %% if IsMsgReady then we've hit the limiter
                false when IsMsgReady ->
                    store_ch_record(C#cr{is_limit_active = true}),
                    {NewActiveConsumers, NewBlockedConsumers} =
                        move_consumers(ChPid,
                                       ActiveConsumers,
                                       BlockedConsumers),
                    deliver_msgs_to_consumers(
                      Funs, FunAcc,
                      State#q{active_consumers = NewActiveConsumers,
                              blocked_consumers = NewBlockedConsumers});
                false ->
                    %% no message was ready, so we don't need to block anyone
                    {FunAcc, State}
            end;
        {empty, _} ->
            {FunAcc, State}
    end.

deliver_from_queue_pred({IsEmpty, _AutoAcks}, _State) ->
    not IsEmpty.
deliver_from_queue_deliver(AckRequired, {false, AutoAcks},
                           State = #q { mixed_state = MS }) ->
    {{Msg, IsDelivered, AckTag, Remaining}, MS1} =
        rabbit_mixed_queue:fetch(MS),
    AutoAcks1 =
        case AckRequired of
            true -> AutoAcks;
            false -> [{Msg, AckTag} | AutoAcks]
        end,
    {{Msg, IsDelivered, AckTag}, {0 == Remaining, AutoAcks1},
     State #q { mixed_state = MS1 }}.

run_message_queue(State = #q { mixed_state = MS }) ->
    Funs = { fun deliver_from_queue_pred/2,
             fun deliver_from_queue_deliver/3 },
    IsEmpty = rabbit_mixed_queue:is_empty(MS),
    {{_IsEmpty1, AutoAcks}, State1} =
        deliver_msgs_to_consumers(Funs, {IsEmpty, []}, State),
    {ok, MS1} =
        rabbit_mixed_queue:ack(AutoAcks, State1 #q.mixed_state),
    State1 #q { mixed_state = MS1 }.

attempt_immediate_delivery(none, _ChPid, Msg, State) ->
    PredFun = fun (IsEmpty, _State) -> not IsEmpty end,
    DeliverFun =
        fun (AckRequired, false, State1) ->
                {AckTag, State2} =
                    case AckRequired of
                        true ->
                            {ok, AckTag1, MS} =
                                rabbit_mixed_queue:publish_delivered(
                                  Msg, State1 #q.mixed_state),
                            {AckTag1, State1 #q { mixed_state = MS }};
                        false ->
                            {noack, State1}
                    end,
                {{Msg, false, AckTag}, true, State2}
        end,
    deliver_msgs_to_consumers({ PredFun, DeliverFun }, false, State);
attempt_immediate_delivery(Txn, ChPid, Msg, State) ->
    {ok, MS} = rabbit_mixed_queue:tx_publish(Msg, State #q.mixed_state),
    record_pending_message(Txn, ChPid, Msg),
    {true, State #q { mixed_state = MS }}.

deliver_or_enqueue(Txn, ChPid, Msg, State) ->
    case attempt_immediate_delivery(Txn, ChPid, Msg, State) of
        {true, NewState} ->
            {true, NewState};
        {false, NewState} ->
            %% Txn is none and no unblocked channels with consumers
            {ok, MS} = rabbit_mixed_queue:publish(Msg, State #q.mixed_state),
            {false, NewState #q { mixed_state = MS }}
    end.

%% all these messages have already been delivered at least once and
%% not ack'd, but need to be either redelivered or requeued
deliver_or_requeue_n([], State) ->
    State;
deliver_or_requeue_n(MsgsWithAcks, State) ->
    Funs = { fun deliver_or_requeue_msgs_pred/2,
             fun deliver_or_requeue_msgs_deliver/3 },
    {{_RemainingLengthMinusOne, AutoAcks, OutstandingMsgs}, NewState} =
        deliver_msgs_to_consumers(
          Funs, {length(MsgsWithAcks), [], MsgsWithAcks}, State),
    {ok, MS} = rabbit_mixed_queue:ack(AutoAcks, NewState #q.mixed_state),
    case OutstandingMsgs of
        [] -> NewState #q { mixed_state = MS };
        _ -> {ok, MS1} = rabbit_mixed_queue:requeue(OutstandingMsgs, MS),
             NewState #q { mixed_state = MS1 }
    end.

deliver_or_requeue_msgs_pred({Len, _AcksAcc, _MsgsWithAcks}, _State) ->
    0 < Len.
deliver_or_requeue_msgs_deliver(
  false, {Len, AcksAcc, [(MsgAckTag = {Msg, _}) | MsgsWithAcks]}, State) ->
    {{Msg, true, noack}, {Len - 1, [MsgAckTag | AcksAcc], MsgsWithAcks}, State};
deliver_or_requeue_msgs_deliver(
  true, {Len, AcksAcc, [{Msg, AckTag} | MsgsWithAcks]}, State) ->
    {{Msg, true, AckTag}, {Len - 1, AcksAcc, MsgsWithAcks}, State}.

add_consumer(ChPid, Consumer, Queue) -> queue:in({ChPid, Consumer}, Queue).

remove_consumer(ChPid, ConsumerTag, Queue) ->
    %% TODO: replace this with queue:filter/2 once we move to R12
    queue:from_list(lists:filter(
                      fun ({CP, #consumer{tag = CT}}) ->
                              (CP /= ChPid) or (CT /= ConsumerTag)
                      end, queue:to_list(Queue))).

remove_consumers(ChPid, Queue) ->
    %% TODO: replace this with queue:filter/2 once we move to R12
    queue:from_list(lists:filter(fun ({CP, _}) -> CP /= ChPid end,
                                 queue:to_list(Queue))).

move_consumers(ChPid, From, To) ->
    {Kept, Removed} = lists:partition(fun ({CP, _}) -> CP /= ChPid end,
                                      queue:to_list(From)),
    {queue:from_list(Kept), queue:join(To, queue:from_list(Removed))}.

possibly_unblock(State, ChPid, Update) ->
    case lookup_ch(ChPid) of
        not_found ->
            State;
        C ->
            NewC = Update(C),
            store_ch_record(NewC),
            case ch_record_state_transition(C, NewC) of
                ok      -> State;
                unblock -> {NewBlockedeConsumers, NewActiveConsumers} =
                               move_consumers(ChPid,
                                              State#q.blocked_consumers,
                                              State#q.active_consumers),
                           run_message_queue(
                             State#q{active_consumers = NewActiveConsumers,
                                     blocked_consumers = NewBlockedeConsumers})
            end
    end.
    
should_auto_delete(#q{q = #amqqueue{auto_delete = false}}) -> false;
should_auto_delete(#q{has_had_consumers = false}) -> false;
should_auto_delete(State) -> is_unused(State).

handle_ch_down(DownPid, State = #q{exclusive_consumer = Holder}) ->
    case lookup_ch(DownPid) of
        not_found -> noreply(State);
        #cr{monitor_ref = MonitorRef, ch_pid = ChPid, txn = Txn,
            unacked_messages = UAM} ->
            erlang:demonitor(MonitorRef),
            erase({ch, ChPid}),
            State1 = State#q{
                       exclusive_consumer = case Holder of
                                                {ChPid, _} -> none;
                                                Other -> Other
                                            end,
                       active_consumers = remove_consumers(
                                            ChPid, State#q.active_consumers),
                       blocked_consumers = remove_consumers(
                                             ChPid, State#q.blocked_consumers)},
            case should_auto_delete(State1) of
                true  ->
                    {stop, normal, State1};
                false -> 
                    State2 = case Txn of
                                 none -> State1;
                                 _    -> rollback_transaction(Txn, State1)
                             end,
                    noreply(
                      deliver_or_requeue_n(
                        [MsgWithAck ||
                            {_MsgId, MsgWithAck} <- dict:to_list(UAM)], State2))
            end
    end.

cancel_holder(ChPid, ConsumerTag, {ChPid, ConsumerTag}) ->
    none;
cancel_holder(_ChPid, _ConsumerTag, Holder) ->
    Holder.

check_queue_owner(none,           _)         -> ok;
check_queue_owner({ReaderPid, _}, ReaderPid) -> ok;
check_queue_owner({_,         _}, _)         -> mismatch.

check_exclusive_access({_ChPid, _ConsumerTag}, _ExclusiveConsume, _State) ->
    in_use;
check_exclusive_access(none, false, _State) ->
    ok;
check_exclusive_access(none, true, State) ->
    case is_unused(State) of
        true  -> ok;
        false -> in_use
    end.

is_unused(State) -> queue:is_empty(State#q.active_consumers) andalso
                        queue:is_empty(State#q.blocked_consumers).

maybe_send_reply(_ChPid, undefined) -> ok;
maybe_send_reply(ChPid, Msg) -> ok = rabbit_channel:send_command(ChPid, Msg).

qname(#q{q = #amqqueue{name = QName}}) -> QName.

lookup_tx(Txn) ->
    case get({txn, Txn}) of
        undefined -> #tx{ch_pid = none,
                         pending_messages = [],
                         pending_acks = []};
        V -> V
    end.

store_tx(Txn, Tx) ->
    put({txn, Txn}, Tx).

erase_tx(Txn) ->
    erase({txn, Txn}).

all_tx_record() ->
    [T || {{txn, _}, T} <- get()].

record_pending_message(Txn, ChPid, Message) ->
    Tx = #tx{pending_messages = Pending} = lookup_tx(Txn),
    record_current_channel_tx(ChPid, Txn),
    store_tx(Txn, Tx #tx { pending_messages = [Message | Pending] }).

record_pending_acks(Txn, ChPid, MsgIds) ->
    Tx = #tx{pending_acks = Pending} = lookup_tx(Txn),
    record_current_channel_tx(ChPid, Txn),
    store_tx(Txn, Tx#tx{pending_acks = [MsgIds | Pending],
                        ch_pid = ChPid}).

commit_transaction(Txn, State) ->
    #tx { ch_pid = ChPid,
          pending_messages = PendingMessages,
          pending_acks = PendingAcks
        } = lookup_tx(Txn),
    PendingMessagesOrdered = lists:reverse(PendingMessages),
    PendingAcksOrdered = lists:append(PendingAcks),
    Acks =
        case lookup_ch(ChPid) of
            not_found -> [];
            C = #cr { unacked_messages = UAM } ->
                {MsgWithAcks, Remaining} =
                    collect_messages(PendingAcksOrdered, UAM),
                store_ch_record(C#cr{unacked_messages = Remaining}),
                MsgWithAcks
        end,
    {ok, MS} = rabbit_mixed_queue:tx_commit(
                 PendingMessagesOrdered, Acks, State #q.mixed_state),
    State #q { mixed_state = MS }.

rollback_transaction(Txn, State) ->
    #tx { pending_messages = PendingMessages
        } = lookup_tx(Txn),
    {ok, MS} = rabbit_mixed_queue:tx_rollback(PendingMessages,
                                              State #q.mixed_state),
    erase_tx(Txn),
    State #q { mixed_state = MS }.

%% {A, B} = collect_messages(C, D) %% A = C `intersect` D; B = D \\ C
%% err, A = C `intersect` D , via projection through the dict that is C
collect_messages(MsgIds, UAM) ->
    lists:mapfoldl(
      fun (MsgId, D) -> {dict:fetch(MsgId, D), dict:erase(MsgId, D)} end,
      UAM, MsgIds).

infos(Items, State) -> [{Item, i(Item, State)} || Item <- Items].

i(name,        #q{q = #amqqueue{name        = Name}})       -> Name;
i(durable,     #q{q = #amqqueue{durable     = Durable}})    -> Durable;
i(auto_delete, #q{q = #amqqueue{auto_delete = AutoDelete}}) -> AutoDelete;
i(arguments,   #q{q = #amqqueue{arguments   = Arguments}})  -> Arguments;
i(pinned,      #q{q = #amqqueue{pinned      = Pinned}})     -> Pinned;
i(storage_mode, #q{ mixed_state = MS }) ->
    rabbit_mixed_queue:storage_mode(MS);
i(pid, _) ->
    self();
i(messages_ready, #q { mixed_state = MS }) ->
    rabbit_mixed_queue:len(MS);
i(messages_unacknowledged, _) ->
    lists:sum([dict:size(UAM) ||
                  #cr{unacked_messages = UAM} <- all_ch_record()]);
i(messages_uncommitted, _) ->
    lists:sum([length(Pending) ||
                  #tx{pending_messages = Pending} <- all_tx_record()]);
i(messages, State) ->
    lists:sum([i(Item, State) || Item <- [messages_ready,
                                          messages_unacknowledged,
                                          messages_uncommitted]]);
i(acks_uncommitted, _) ->
    lists:sum([length(Pending) ||
                  #tx{pending_acks = Pending} <- all_tx_record()]);
i(consumers, State) ->
    queue:len(State#q.active_consumers) + queue:len(State#q.blocked_consumers);
i(transactions, _) ->
    length(all_tx_record());
i(memory, _) ->
    {memory, M} = process_info(self(), memory),
    M;
i(Item, _) ->
    throw({bad_argument, Item}).

report_memory(Hib, State = #q { mixed_state = MS }) ->
    {MS1, MSize, Gain, Loss} =
        rabbit_mixed_queue:estimate_queue_memory_and_reset_counters(MS),
    rabbit_memory_manager:report_memory(self(), MSize, Gain, Loss, Hib),
    State #q { mixed_state = MS1 }.

%---------------------------------------------------------------------------

handle_call(info, _From, State) ->
    reply(infos(?INFO_KEYS, State), State);

handle_call({info, Items}, _From, State) ->
    try
        reply({ok, infos(Items, State)}, State)
    catch Error -> reply({error, Error}, State)
    end;

handle_call({deliver_immediately, Txn, Message, ChPid}, _From, State) ->
    %% Synchronous, "immediate" delivery mode
    %%
    %% FIXME: Is this correct semantics?
    %%
    %% I'm worried in particular about the case where an exchange has
    %% two queues against a particular routing key, and a message is
    %% sent in immediate mode through the binding. In non-immediate
    %% mode, both queues get the message, saving it for later if
    %% there's noone ready to receive it just now. In immediate mode,
    %% should both queues still get the message, somehow, or should
    %% just all ready-to-consume queues get the message, with unready
    %% queues discarding the message?
    %%
    {Delivered, NewState} =
        attempt_immediate_delivery(Txn, ChPid, Message, State),
    reply(Delivered, NewState);

handle_call({deliver, Txn, Message, ChPid}, _From, State) ->
    %% Synchronous, "mandatory" delivery mode
    {Delivered, NewState} = deliver_or_enqueue(Txn, ChPid, Message, State),
    reply(Delivered, NewState);

handle_call({commit, Txn}, From, State) ->
    NewState = commit_transaction(Txn, State),
    %% optimisation: we reply straight away so the sender can continue
    gen_server2:reply(From, ok),
    erase_tx(Txn),
    noreply(run_message_queue(NewState));

handle_call({notify_down, ChPid}, From, State) ->
    %% optimisation: we reply straight away so the sender can continue
    gen_server2:reply(From, ok),
    handle_ch_down(ChPid, State);

handle_call({basic_get, ChPid, NoAck}, _From,
            State = #q{q = #amqqueue{name = QName},
                       next_msg_id = NextId,
                       mixed_state = MS
                       }) ->
    case rabbit_mixed_queue:fetch(MS) of
        {empty, MS1} -> reply(empty, State #q { mixed_state = MS1 });
        {{Msg, IsDelivered, AckTag, Remaining}, MS1} ->
            AckRequired = not(NoAck),
            {ok, MS2} =
                case AckRequired of
                    true ->
                        C = #cr{unacked_messages = UAM} = ch_record(ChPid),
                        NewUAM = dict:store(NextId, {Msg, AckTag}, UAM),
                        store_ch_record(C#cr{unacked_messages = NewUAM}),
                        {ok, MS1};
                    false ->
                        rabbit_mixed_queue:ack([{Msg, AckTag}], MS1)
                end,
            Message = {QName, self(), NextId, IsDelivered, Msg},
            reply({ok, Remaining, Message},
                  State #q { next_msg_id = NextId + 1, mixed_state = MS2 })
    end;

handle_call({basic_consume, NoAck, ReaderPid, ChPid, LimiterPid,
             ConsumerTag, ExclusiveConsume, OkMsg},
            _From, State = #q{owner = Owner,
                              exclusive_consumer = ExistingHolder}) ->
    case check_queue_owner(Owner, ReaderPid) of
        mismatch ->
            reply({error, queue_owned_by_another_connection}, State);
        ok ->
            case check_exclusive_access(ExistingHolder, ExclusiveConsume,
                                        State) of
                in_use ->
                    reply({error, exclusive_consume_unavailable}, State);
                ok ->
                    C = #cr{consumer_count = ConsumerCount} = ch_record(ChPid),
                    Consumer = #consumer{tag = ConsumerTag,
                                         ack_required = not(NoAck)},
                    store_ch_record(C#cr{consumer_count = ConsumerCount +1,
                                         limiter_pid = LimiterPid}),
                    case ConsumerCount of
                        0 -> ok = rabbit_limiter:register(LimiterPid, self());
                        _ -> ok
                    end,
                    ExclusiveConsumer = case ExclusiveConsume of
                                            true  -> {ChPid, ConsumerTag};
                                            false -> ExistingHolder
                                        end,
                    State1 = State#q{has_had_consumers = true,
                                     exclusive_consumer = ExclusiveConsumer},
                    ok = maybe_send_reply(ChPid, OkMsg),
                    State2 =
                        case is_ch_blocked(C) of
                            true  -> State1#q{
                                       blocked_consumers =
                                       add_consumer(
                                         ChPid, Consumer,
                                         State1#q.blocked_consumers)};
                            false -> run_message_queue(
                                       State1#q{
                                         active_consumers =
                                         add_consumer(
                                           ChPid, Consumer,
                                           State1#q.active_consumers)})
                        end,
                    reply(ok, State2)
            end
    end;

handle_call({basic_cancel, ChPid, ConsumerTag, OkMsg}, _From,
            State = #q{exclusive_consumer = Holder}) ->
    case lookup_ch(ChPid) of
        not_found ->
            ok = maybe_send_reply(ChPid, OkMsg),
            reply(ok, State);
        C = #cr{consumer_count = ConsumerCount, limiter_pid = LimiterPid} ->
            store_ch_record(C#cr{consumer_count = ConsumerCount - 1}),
            ok = case ConsumerCount of
                     1 -> rabbit_limiter:unregister(LimiterPid, self());
                     _ -> ok
                 end,
            ok = maybe_send_reply(ChPid, OkMsg),
            NewState =
                State#q{exclusive_consumer = cancel_holder(ChPid,
                                                           ConsumerTag,
                                                           Holder),
                        active_consumers = remove_consumer(
                                             ChPid, ConsumerTag,
                                             State#q.active_consumers),
                        blocked_consumers = remove_consumer(
                                              ChPid, ConsumerTag,
                                              State#q.blocked_consumers)},
            case should_auto_delete(NewState) of
                false -> reply(ok, NewState);
                true  -> {stop, normal, ok, NewState}
            end
    end;

handle_call(stat, _From, State = #q{q = #amqqueue{name = Name},
                                    mixed_state = MS,
                                    active_consumers = ActiveConsumers}) ->
    Length = rabbit_mixed_queue:len(MS),
    reply({ok, Name, Length, queue:len(ActiveConsumers)}, State);

handle_call({delete, IfUnused, IfEmpty}, _From,
            State = #q { mixed_state = MS }) ->
    Length = rabbit_mixed_queue:len(MS),
    IsEmpty = Length == 0,
    IsUnused = is_unused(State),
    if
        IfEmpty and not(IsEmpty) ->
            reply({error, not_empty}, State);
        IfUnused and not(IsUnused) ->
            reply({error, in_use}, State);
        true ->
            {stop, normal, {ok, Length}, State}
    end;

handle_call(purge, _From, State) ->
    {Count, MS} = rabbit_mixed_queue:purge(State #q.mixed_state),
    reply({ok, Count},
          State #q { mixed_state = MS });

handle_call({claim_queue, ReaderPid}, _From,
            State = #q{owner = Owner, exclusive_consumer = Holder}) ->
    case Owner of
        none ->
            case check_exclusive_access(Holder, true, State) of
                in_use ->
                    %% FIXME: Is this really the right answer? What if
                    %% an active consumer's reader is actually the
                    %% claiming pid? Should that be allowed? In order
                    %% to check, we'd need to hold not just the ch
                    %% pid for each consumer, but also its reader
                    %% pid...
                    reply(locked, State);
                ok ->
                    reply(ok, State #q { owner =
                                         {ReaderPid,
                                          erlang:monitor(process, ReaderPid)} })
                                                 
            end;
        {ReaderPid, _MonitorRef} ->
            reply(ok, State);
        _ ->
            reply(locked, State)
    end.

handle_cast({deliver, Txn, Message, ChPid}, State) ->
    %% Asynchronous, non-"mandatory", non-"immediate" deliver mode.
    {_Delivered, NewState} = deliver_or_enqueue(Txn, ChPid, Message, State),
    noreply(NewState);

handle_cast({ack, Txn, MsgIds, ChPid}, State) ->
    case lookup_ch(ChPid) of
        not_found ->
            noreply(State);
        C = #cr{unacked_messages = UAM} ->
            case Txn of
                none ->
                    {MsgWithAcks, Remaining} = collect_messages(MsgIds, UAM),
                    {ok, MS} =
                        rabbit_mixed_queue:ack(MsgWithAcks, State #q.mixed_state),
                    store_ch_record(C#cr{unacked_messages = Remaining}),
                    noreply(State #q { mixed_state = MS });
                _  ->
                    record_pending_acks(Txn, ChPid, MsgIds),
                    noreply(State)
            end
    end;

handle_cast({rollback, Txn}, State) ->
    noreply(rollback_transaction(Txn, State));

handle_cast({requeue, MsgIds, ChPid}, State) ->
    case lookup_ch(ChPid) of
        not_found ->
            rabbit_log:warning("Ignoring requeue from unknown ch: ~p~n",
                               [ChPid]),
            noreply(State);
        C = #cr{unacked_messages = UAM} ->
            {MsgWithAcks, NewUAM} = collect_messages(MsgIds, UAM),
            store_ch_record(C#cr{unacked_messages = NewUAM}),
            noreply(deliver_or_requeue_n(MsgWithAcks, State))
    end;

handle_cast({unblock, ChPid}, State) ->
    noreply(
      possibly_unblock(State, ChPid,
                       fun (C) -> C#cr{is_limit_active = false} end));

handle_cast({notify_sent, ChPid}, State) ->
    noreply(
      possibly_unblock(State, ChPid,
                       fun (C = #cr{unsent_message_count = Count}) ->
                               C#cr{unsent_message_count = Count - 1}
                       end));

handle_cast({limit, ChPid, LimiterPid}, State) ->
    noreply(
      possibly_unblock(
        State, ChPid,
        fun (C = #cr{consumer_count = ConsumerCount,
                     limiter_pid = OldLimiterPid,
                     is_limit_active = Limited}) ->
                if ConsumerCount =/= 0 andalso OldLimiterPid == undefined ->
                        ok = rabbit_limiter:register(LimiterPid, self());
                   true ->
                        ok
                end,
                NewLimited = Limited andalso LimiterPid =/= undefined,
                C#cr{limiter_pid = LimiterPid, is_limit_active = NewLimited}
        end));

handle_cast({set_storage_mode, Mode}, State = #q { mixed_state = MS }) ->
    PendingMessages =
        lists:flatten([Pending || #tx { pending_messages = Pending}
                                      <- all_tx_record()]),
<<<<<<< HEAD
    {ok, MS1} = rabbit_mixed_queue:set_storage_mode(Mode, PendingMessages, MS),
    noreply(State #q { mixed_state = MS1 });

handle_cast({set_storage_mode_pin, Disk, Q}, State = #q { q = PQ }) ->
    ok = rabbit_amqqueue:internal_store(Q#amqqueue{pinned = Disk}),
    ok = (case Disk of
              true -> fun rabbit_queue_mode_manager:pin_to_disk/1;
              false -> fun rabbit_queue_mode_manager:unpin_from_disk/1
          end)(self()),
    noreply(State #q { q = PQ#amqqueue{ pinned = Disk } }).
=======
    Mode1 = case Mode of
                liberated -> mixed;
                oppressed -> disk
            end,
    {ok, MS1} = rabbit_mixed_queue:set_storage_mode(Mode1, PendingMessages, MS),
    noreply(State #q { mixed_state = MS1 }).
>>>>>>> 21083502

handle_info(report_memory, State) ->
    %% deliberately don't call noreply/2 as we don't want to restart the timer.
    %% By unsetting the timer, we force a report on the next normal message
    {noreply, State #q { memory_report_timer = undefined }, hibernate};

handle_info({'DOWN', MonitorRef, process, DownPid, _Reason},
            State = #q{owner = {DownPid, MonitorRef}}) ->
    %% We know here that there are no consumers on this queue that are
    %% owned by other pids than the one that just went down, so since
    %% exclusive in some sense implies autodelete, we delete the queue
    %% here. The other way of implementing the "exclusive implies
    %% autodelete" feature is to actually set autodelete when an
    %% exclusive declaration is seen, but this has the problem that
    %% the python tests rely on the queue not going away after a
    %% basic.cancel when the queue was declared exclusive and
    %% nonautodelete.
    NewState = State#q{owner = none},
    {stop, normal, NewState};
handle_info({'DOWN', _MonitorRef, process, DownPid, _Reason}, State) ->
    handle_ch_down(DownPid, State);

handle_info(Info, State) ->
    ?LOGDEBUG("Info in queue: ~p~n", [Info]),
    {stop, {unhandled_info, Info}, State}.

handle_pre_hibernate(State = #q { mixed_state = MS }) ->
    MS1 = rabbit_mixed_queue:maybe_prefetch(MS),
    State1 =
        stop_memory_timer(report_memory(true, State #q { mixed_state = MS1 })),
    %% don't call noreply/1 as that'll restart the memory_report_timer
    {hibernate, State1}.<|MERGE_RESOLUTION|>--- conflicted
+++ resolved
@@ -105,7 +105,7 @@
     ok = rabbit_memory_manager:register
            (self(), false, rabbit_amqqueue, set_storage_mode, [self()]),
     ok = case Pinned of
-             true -> rabbit_queue_mode_manager:pin_to_disk(self());
+             true -> rabbit_memory_manager:oppress(self());
              false -> ok
          end,
     {ok, MS} = rabbit_mixed_queue:init(QName, Durable),
@@ -826,25 +826,20 @@
     PendingMessages =
         lists:flatten([Pending || #tx { pending_messages = Pending}
                                       <- all_tx_record()]),
-<<<<<<< HEAD
-    {ok, MS1} = rabbit_mixed_queue:set_storage_mode(Mode, PendingMessages, MS),
-    noreply(State #q { mixed_state = MS1 });
-
-handle_cast({set_storage_mode_pin, Disk, Q}, State = #q { q = PQ }) ->
-    ok = rabbit_amqqueue:internal_store(Q#amqqueue{pinned = Disk}),
-    ok = (case Disk of
-              true -> fun rabbit_queue_mode_manager:pin_to_disk/1;
-              false -> fun rabbit_queue_mode_manager:unpin_from_disk/1
-          end)(self()),
-    noreply(State #q { q = PQ#amqqueue{ pinned = Disk } }).
-=======
     Mode1 = case Mode of
                 liberated -> mixed;
                 oppressed -> disk
             end,
     {ok, MS1} = rabbit_mixed_queue:set_storage_mode(Mode1, PendingMessages, MS),
-    noreply(State #q { mixed_state = MS1 }).
->>>>>>> 21083502
+    noreply(State #q { mixed_state = MS1 });
+
+handle_cast({set_storage_mode_pin, Disk, Q}, State = #q { q = PQ }) ->
+    ok = rabbit_amqqueue:internal_store(Q#amqqueue{pinned = Disk}),
+    ok = (case Disk of
+              true -> fun rabbit_memory_manager:oppress/1;
+              false -> fun rabbit_memory_manager:liberate/1
+          end)(self()),
+    noreply(State #q { q = PQ#amqqueue{ pinned = Disk } }).
 
 handle_info(report_memory, State) ->
     %% deliberately don't call noreply/2 as we don't want to restart the timer.
