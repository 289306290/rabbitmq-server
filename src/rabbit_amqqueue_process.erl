--- conflicted
+++ resolved
@@ -661,19 +661,12 @@
 
 backing_queue_idle_timeout(State = #q{backing_queue = BQ}) ->
     maybe_run_queue_via_backing_queue(
-<<<<<<< HEAD
       BQ, fun (BQS) -> {[], BQ:idle_timeout(BQS)} end, State).
 
 maybe_run_queue_via_backing_queue(Mod, Fun,
                                   State = #q{backing_queue       = BQ,
                                              backing_queue_state = BQS}) ->
     {Guids, BQS1} = BQ:invoke(Mod, Fun, BQS),
-=======
-      fun (BQS) -> {[], BQ:idle_timeout(BQS)} end, State).
-
-maybe_run_queue_via_backing_queue(Fun, State = #q{backing_queue_state = BQS}) ->
-    {Guids, BQS1} = Fun(BQS),
->>>>>>> 245592bc
     run_message_queue(
       confirm_messages(Guids, State#q{backing_queue_state = BQS1})).
 
