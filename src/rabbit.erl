--- conflicted
+++ resolved
@@ -289,18 +289,7 @@
     Plugins = rabbit_plugins:setup(),
     ToBeLoaded = Plugins ++ ?APPS,
     start_apps(ToBeLoaded),
-<<<<<<< HEAD
-    case os:type() of
-        {win32, _} -> ok;
-        _ ->
-            %% Only for systemd unit with Type=notify. Errors are intentionally
-            %% ignored: either you have working systemd-notify(1) or you don't
-            %% care about systemd at all.
-            os:cmd("systemd-notify --ready")
-    end,
-=======
     maybe_sd_notify(),
->>>>>>> d9851bdd
     ok = log_broker_started(rabbit_plugins:active()).
 
 %% Try to send systemd ready notification if it makes sense in the
@@ -748,7 +737,6 @@
 print_banner() ->
     {ok, Product} = application:get_key(id),
     {ok, Version} = application:get_key(vsn),
-<<<<<<< HEAD
     {LogFmt, LogLocations} = case log_locations() of
         [_ | Tail] = LL ->
             LF = lists:flatten(["~n                    ~s"
@@ -763,21 +751,10 @@
               "~n  ######  ##"
               "~n  ##########  Logs: ~s" ++
               LogFmt ++
-              "~n~n              Starting broker...",
+              "~n~n              Starting broker..."
+              "~n",
               [Product, Version, ?COPYRIGHT_MESSAGE, ?INFORMATION_MESSAGE] ++
               LogLocations).
-=======
-    io:format("~n              ~s ~s. ~s"
-              "~n  ##  ##      ~s"
-              "~n  ##  ##"
-              "~n  ##########  Logs: ~s"
-              "~n  ######  ##        ~s"
-              "~n  ##########"
-              "~n              Starting broker..."
-              "~n",
-              [Product, Version, ?COPYRIGHT_MESSAGE, ?INFORMATION_MESSAGE,
-               log_location(kernel), log_location(sasl)]).
->>>>>>> d9851bdd
 
 log_banner() ->
     {FirstLog, OtherLogs} = case log_locations() of
