--- conflicted
+++ resolved
@@ -2080,9 +2080,9 @@
 
     passed.
 
-variable_queue_init(QName, IsDurable, Recover) ->
-    rabbit_variable_queue:init(QName, IsDurable, Recover,
-                               fun nop/1, fun nop/1, fun nop/2, fun nop/1).
+variable_queue_init(Q, Recover) ->
+    rabbit_variable_queue:init(
+      Q, Recover, fun nop/1, fun nop/1, fun nop/2, fun nop/1).
 
 variable_queue_publish(IsPersistent, Count, VQ) ->
     lists:foldl(
@@ -2118,12 +2118,7 @@
 
 with_fresh_variable_queue(Fun) ->
     ok = empty_test_queue(),
-<<<<<<< HEAD
-    VQ = rabbit_variable_queue:init(test_amqqueue(true), false,
-                                    fun nop/2, fun nop/1),
-=======
-    VQ = variable_queue_init(test_queue(), true, false),
->>>>>>> f4faaa8b
+    VQ = variable_queue_init(test_amqqueue(true), false),
     S0 = rabbit_variable_queue:status(VQ),
     assert_props(S0, [{q1, 0}, {q2, 0},
                       {delta, {delta, undefined, 0, undefined}},
@@ -2298,12 +2293,7 @@
     {VQ5, _AckTags1} = variable_queue_fetch(Count, false, false,
                                             Count, VQ4),
     _VQ6 = rabbit_variable_queue:terminate(VQ5),
-<<<<<<< HEAD
-    VQ7 = rabbit_variable_queue:init(test_amqqueue(true), true,
-                                     fun nop/2, fun nop/1),
-=======
-    VQ7 = variable_queue_init(test_queue(), true, true),
->>>>>>> f4faaa8b
+    VQ7 = variable_queue_init(test_amqqueue(true), true),
     {{_Msg1, true, _AckTag1, Count1}, VQ8} =
         rabbit_variable_queue:fetch(true, VQ7),
     VQ9 = variable_queue_publish(false, 1, VQ8),
@@ -2320,12 +2310,7 @@
         rabbit_variable_queue:requeue(AckTags, fun(X) -> X end, VQ3),
     VQ5 = rabbit_variable_queue:idle_timeout(VQ4),
     _VQ6 = rabbit_variable_queue:terminate(VQ5),
-<<<<<<< HEAD
-    VQ7 = rabbit_variable_queue:init(test_amqqueue(true), true,
-                                     fun nop/2, fun nop/1),
-=======
-    VQ7 = variable_queue_init(test_queue(), true, true),
->>>>>>> f4faaa8b
+    VQ7 = variable_queue_init(test_amqqueue(true), true),
     {empty, VQ8} = rabbit_variable_queue:fetch(false, VQ7),
     VQ8.
 
@@ -2356,12 +2341,7 @@
               {ok, CountMinusOne, {QName, QPid1, _AckTag, true, _Msg}} =
                   rabbit_amqqueue:basic_get(Q1, self(), false),
               exit(QPid1, shutdown),
-<<<<<<< HEAD
-              VQ1 = rabbit_variable_queue:init(Q, true,
-                                               fun nop/2, fun nop/1),
-=======
-              VQ1 = variable_queue_init(QName, true, true),
->>>>>>> f4faaa8b
+              VQ1 = variable_queue_init(Q, true),
               {{_Msg1, true, _AckTag1, CountMinusOne}, VQ2} =
                   rabbit_variable_queue:fetch(true, VQ1),
               _VQ3 = rabbit_variable_queue:delete_and_terminate(VQ2),
