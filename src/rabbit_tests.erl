%%   The contents of this file are subject to the Mozilla Public License
%%   Version 1.1 (the "License"); you may not use this file except in
%%   compliance with the License. You may obtain a copy of the License at
%%   http://www.mozilla.org/MPL/
%%
%%   Software distributed under the License is distributed on an "AS IS"
%%   basis, WITHOUT WARRANTY OF ANY KIND, either express or implied. See the
%%   License for the specific language governing rights and limitations
%%   under the License.
%%
%%   The Original Code is RabbitMQ.
%%
%%   The Initial Developers of the Original Code are LShift Ltd,
%%   Cohesive Financial Technologies LLC, and Rabbit Technologies Ltd.
%%
%%   Portions created before 22-Nov-2008 00:00:00 GMT by LShift Ltd,
%%   Cohesive Financial Technologies LLC, or Rabbit Technologies Ltd
%%   are Copyright (C) 2007-2008 LShift Ltd, Cohesive Financial
%%   Technologies LLC, and Rabbit Technologies Ltd.
%%
%%   Portions created by LShift Ltd are Copyright (C) 2007-2009 LShift
%%   Ltd. Portions created by Cohesive Financial Technologies LLC are
%%   Copyright (C) 2007-2009 Cohesive Financial Technologies
%%   LLC. Portions created by Rabbit Technologies Ltd are Copyright
%%   (C) 2007-2009 Rabbit Technologies Ltd.
%%
%%   All Rights Reserved.
%%
%%   Contributor(s): ______________________________________.
%%

-module(rabbit_tests).

-compile(export_all).

-export([all_tests/0, test_parsing/0, test_disk_queue/0]).

-import(lists).

-include("rabbit.hrl").
-include_lib("kernel/include/file.hrl").

test_content_prop_roundtrip(Datum, Binary) ->
    Types =  [element(1, E) || E <- Datum],
    Values = [element(2, E) || E <- Datum],
    Values = rabbit_binary_parser:parse_properties(Types, Binary), %% assertion
    Binary = rabbit_binary_generator:encode_properties(Types, Values). %% assertion

all_tests() ->
    passed = test_priority_queue(),
    passed = test_parsing(),
    passed = test_topic_matching(),
    passed = test_log_management(),
    passed = test_app_management(),
    passed = test_log_management_during_startup(),
    passed = test_cluster_management(),
    passed = test_user_management(),
    passed = test_server_status(),
    passed = test_disk_queue(),
    passed.

test_priority_queue() ->

    false = priority_queue:is_queue(not_a_queue),

    %% empty Q
    Q = priority_queue:new(),
    {true, true, 0, [], []} = test_priority_queue(Q),

    %% 1-4 element no-priority Q
    true = lists:all(fun (X) -> X =:= passed end,
                     lists:map(fun test_simple_n_element_queue/1,
                               lists:seq(1, 4))),

    %% 1-element priority Q
    Q1 = priority_queue:in(foo, 1, priority_queue:new()),
    {true, false, 1, [{1, foo}], [foo]} = test_priority_queue(Q1),

    %% 2-element same-priority Q
    Q2 = priority_queue:in(bar, 1, Q1),
    {true, false, 2, [{1, foo}, {1, bar}], [foo, bar]} =
        test_priority_queue(Q2),

    %% 2-element different-priority Q
    Q3 = priority_queue:in(bar, 2, Q1),
    {true, false, 2, [{2, bar}, {1, foo}], [bar, foo]} =
        test_priority_queue(Q3),

    %% 1-element negative priority Q
    Q4 = priority_queue:in(foo, -1, priority_queue:new()),
    {true, false, 1, [{-1, foo}], [foo]} = test_priority_queue(Q4),

    passed.

priority_queue_in_all(Q, L) ->
    lists:foldl(fun (X, Acc) -> priority_queue:in(X, Acc) end, Q, L).

priority_queue_out_all(Q) ->
    case priority_queue:out(Q) of
        {empty, _}       -> [];
        {{value, V}, Q1} -> [V | priority_queue_out_all(Q1)]
    end.

test_priority_queue(Q) ->
    {priority_queue:is_queue(Q),
     priority_queue:is_empty(Q),
     priority_queue:len(Q),
     priority_queue:to_list(Q),
     priority_queue_out_all(Q)}.

test_simple_n_element_queue(N) ->
    Items = lists:seq(1, N),
    Q = priority_queue_in_all(priority_queue:new(), Items),
    ToListRes = [{0, X} || X <- Items],
    {true, false, N, ToListRes, Items} = test_priority_queue(Q),
    passed.

test_parsing() ->
    passed = test_content_properties(),
    passed.

test_content_properties() ->
    test_content_prop_roundtrip([], <<0, 0>>),
    test_content_prop_roundtrip([{bit, true}, {bit, false}, {bit, true}, {bit, false}],
                                <<16#A0, 0>>),
    test_content_prop_roundtrip([{bit, true}, {octet, 123}, {bit, true}, {octet, undefined},
                                 {bit, true}],
                                <<16#E8,0,123>>),
    test_content_prop_roundtrip([{bit, true}, {octet, 123}, {octet, 123}, {bit, true}],
                                <<16#F0,0,123,123>>),
    test_content_prop_roundtrip([{bit, true}, {shortstr, <<"hi">>}, {bit, true},
                                 {shortint, 54321}, {bit, true}],
                                <<16#F8,0,2,"hi",16#D4,16#31>>),
    test_content_prop_roundtrip([{bit, true}, {shortstr, undefined}, {bit, true},
                                 {shortint, 54321}, {bit, true}],
                                <<16#B8,0,16#D4,16#31>>),
    test_content_prop_roundtrip([{table, [{<<"a signedint">>, signedint, 12345678},
                                          {<<"a longstr">>, longstr, <<"yes please">>},
                                          {<<"a decimal">>, decimal, {123, 12345678}},
                                          {<<"a timestamp">>, timestamp, 123456789012345},
                                          {<<"a nested table">>, table,
                                           [{<<"one">>, signedint, 1},
                                            {<<"two">>, signedint, 2}]}]}],
                                <<
                                 16#8000:16,                % flags
                                 % properties:

                                 117:32,                % table length in bytes

                                 11,"a signedint",        % name
                                 "I",12345678:32,        % type and value

                                 9,"a longstr",
                                 "S",10:32,"yes please",

                                 9,"a decimal",
                                 "D",123,12345678:32,

                                 11,"a timestamp",
                                 "T", 123456789012345:64,

                                 14,"a nested table",
                                 "F",
                                        18:32,

                                        3,"one",
                                        "I",1:32,

                                        3,"two",
                                        "I",2:32 >>),
    case catch rabbit_binary_parser:parse_properties([bit, bit, bit, bit], <<16#A0,0,1>>) of
        {'EXIT', content_properties_binary_overflow} -> passed;
        V -> exit({got_success_but_expected_failure, V})
    end.

test_topic_match(P, R) ->
    test_topic_match(P, R, true).

test_topic_match(P, R, Expected) ->
    case rabbit_exchange:topic_matches(list_to_binary(P), list_to_binary(R)) of
        Expected ->
            passed;
        _ ->
            {topic_match_failure, P, R}
    end.

test_topic_matching() ->
    passed = test_topic_match("#", "test.test"),
    passed = test_topic_match("#", ""),
    passed = test_topic_match("#.T.R", "T.T.R"),
    passed = test_topic_match("#.T.R", "T.R.T.R"),
    passed = test_topic_match("#.Y.Z", "X.Y.Z.X.Y.Z"),
    passed = test_topic_match("#.test", "test"),
    passed = test_topic_match("#.test", "test.test"),
    passed = test_topic_match("#.test", "ignored.test"),
    passed = test_topic_match("#.test", "more.ignored.test"),
    passed = test_topic_match("#.test", "notmatched", false),
    passed = test_topic_match("#.z", "one.two.three.four", false),
    passed.

test_app_management() ->
    %% starting, stopping, status
    ok = control_action(stop_app, []),
    ok = control_action(stop_app, []),
    ok = control_action(status, []),
    ok = control_action(start_app, []),
    ok = control_action(start_app, []),
    ok = control_action(status, []),
    passed.

test_log_management() ->
    MainLog = rabbit:log_location(kernel),
    SaslLog = rabbit:log_location(sasl),
    Suffix = ".1",

    %% prepare basic logs
    file:delete([MainLog, Suffix]),
    file:delete([SaslLog, Suffix]),

    %% simple logs reopening
    ok = control_action(rotate_logs, []),
    [true, true] = empty_files([MainLog, SaslLog]),
    ok = test_logs_working(MainLog, SaslLog),

    %% simple log rotation
    ok = control_action(rotate_logs, [Suffix]),
    [true, true] = non_empty_files([[MainLog, Suffix], [SaslLog, Suffix]]),
    [true, true] = empty_files([MainLog, SaslLog]),
    ok = test_logs_working(MainLog, SaslLog),

    %% reopening logs with log rotation performed first
    ok = clean_logs([MainLog, SaslLog], Suffix),
    ok = control_action(rotate_logs, []),
    ok = file:rename(MainLog, [MainLog, Suffix]),
    ok = file:rename(SaslLog, [SaslLog, Suffix]),
    ok = test_logs_working([MainLog, Suffix], [SaslLog, Suffix]),
    ok = control_action(rotate_logs, []),
    ok = test_logs_working(MainLog, SaslLog),

    %% log rotation on empty file
    ok = clean_logs([MainLog, SaslLog], Suffix),
    ok = control_action(rotate_logs, []),
    ok = control_action(rotate_logs, [Suffix]),
    [true, true] = empty_files([[MainLog, Suffix], [SaslLog, Suffix]]),

    %% original main log file is not writable
    ok = make_files_non_writable([MainLog]),
    {error, {cannot_rotate_main_logs, _}} = control_action(rotate_logs, []),
    ok = clean_logs([MainLog], Suffix),
    ok = add_log_handlers([{rabbit_error_logger_file_h, MainLog}]),

    %% original sasl log file is not writable
    ok = make_files_non_writable([SaslLog]),
    {error, {cannot_rotate_sasl_logs, _}} = control_action(rotate_logs, []),
    ok = clean_logs([SaslLog], Suffix),
    ok = add_log_handlers([{rabbit_sasl_report_file_h, SaslLog}]),

    %% logs with suffix are not writable
    ok = control_action(rotate_logs, [Suffix]),
    ok = make_files_non_writable([[MainLog, Suffix], [SaslLog, Suffix]]),
    ok = control_action(rotate_logs, [Suffix]),
    ok = test_logs_working(MainLog, SaslLog),

    %% original log files are not writable
    ok = make_files_non_writable([MainLog, SaslLog]),
    {error, {{cannot_rotate_main_logs, _},
             {cannot_rotate_sasl_logs, _}}} = control_action(rotate_logs, []),

    %% logging directed to tty (handlers were removed in last test)
    ok = clean_logs([MainLog, SaslLog], Suffix),
    ok = application:set_env(sasl, sasl_error_logger, tty),
    ok = application:set_env(kernel, error_logger, tty),
    ok = control_action(rotate_logs, []),
    [{error, enoent}, {error, enoent}] = empty_files([MainLog, SaslLog]),

    %% rotate logs when logging is turned off
    ok = application:set_env(sasl, sasl_error_logger, false),
    ok = application:set_env(kernel, error_logger, silent),
    ok = control_action(rotate_logs, []),
    [{error, enoent}, {error, enoent}] = empty_files([MainLog, SaslLog]),

    %% cleanup
    ok = application:set_env(sasl, sasl_error_logger, {file, SaslLog}),
    ok = application:set_env(kernel, error_logger, {file, MainLog}),
    ok = add_log_handlers([{rabbit_error_logger_file_h, MainLog},
                           {rabbit_sasl_report_file_h, SaslLog}]),
    passed.

test_log_management_during_startup() ->
    MainLog = rabbit:log_location(kernel),
    SaslLog = rabbit:log_location(sasl),

    %% start application with simple tty logging
    ok = control_action(stop_app, []),
    ok = application:set_env(kernel, error_logger, tty),
    ok = application:set_env(sasl, sasl_error_logger, tty),
    ok = add_log_handlers([{error_logger_tty_h, []},
                           {sasl_report_tty_h, []}]),
    ok = control_action(start_app, []),

    %% start application with tty logging and 
    %% proper handlers not installed
    ok = control_action(stop_app, []),
    ok = error_logger:tty(false),
    ok = delete_log_handlers([sasl_report_tty_h]),
    ok = case catch control_action(start_app, []) of
             ok -> exit({got_success_but_expected_failure,
                        log_rotation_tty_no_handlers_test});
             {error, {cannot_log_to_tty, _, _}} -> ok
         end,

    %% fix sasl logging
    ok = application:set_env(sasl, sasl_error_logger,
                             {file, SaslLog}),

    %% start application with logging to non-existing directory
    TmpLog = "/tmp/rabbit-tests/test.log",
    delete_file(TmpLog),
    ok = application:set_env(kernel, error_logger, {file, TmpLog}),

    ok = delete_log_handlers([rabbit_error_logger_file_h]),
    ok = add_log_handlers([{error_logger_file_h, MainLog}]),
    ok = control_action(start_app, []),

    %% start application with logging to directory with no
    %% write permissions
    TmpDir = "/tmp/rabbit-tests",
    ok = set_permissions(TmpDir, 8#00400),
    ok = delete_log_handlers([rabbit_error_logger_file_h]),
    ok = add_log_handlers([{error_logger_file_h, MainLog}]),
    ok = case control_action(start_app, []) of
             ok -> exit({got_success_but_expected_failure,
                        log_rotation_no_write_permission_dir_test}); 
            {error, {cannot_log_to_file, _, _}} -> ok
         end,

    %% start application with logging to a subdirectory which
    %% parent directory has no write permissions
    TmpTestDir = "/tmp/rabbit-tests/no-permission/test/log",
    ok = application:set_env(kernel, error_logger, {file, TmpTestDir}),
    ok = add_log_handlers([{error_logger_file_h, MainLog}]),
    ok = case control_action(start_app, []) of
             ok -> exit({got_success_but_expected_failure,
                        log_rotatation_parent_dirs_test});
             {error, {cannot_log_to_file, _,
               {error, {cannot_create_parent_dirs, _, eacces}}}} -> ok
         end,
    ok = set_permissions(TmpDir, 8#00700),
    ok = set_permissions(TmpLog, 8#00600),
    ok = delete_file(TmpLog),
    ok = file:del_dir(TmpDir),

    %% start application with standard error_logger_file_h
    %% handler not installed 
    ok = application:set_env(kernel, error_logger, {file, MainLog}),
    ok = control_action(start_app, []),
    ok = control_action(stop_app, []),

    %% start application with standard sasl handler not installed
    %% and rabbit main log handler installed correctly
    ok = delete_log_handlers([rabbit_sasl_report_file_h]),
    ok = control_action(start_app, []),
    passed.

test_cluster_management() ->

    %% 'cluster' and 'reset' should only work if the app is stopped
    {error, _} = control_action(cluster, []),
    {error, _} = control_action(reset, []),
    {error, _} = control_action(force_reset, []),

    ok = control_action(stop_app, []),

    %% various ways of creating a standalone node
    NodeS = atom_to_list(node()),
    ClusteringSequence = [[],
                          [NodeS],
                          ["invalid@invalid", NodeS],
                          [NodeS, "invalid@invalid"]],

    ok = control_action(reset, []),
    lists:foreach(fun (Arg) ->
                          ok = control_action(cluster, Arg),
                          ok
                  end,
                  ClusteringSequence),
    lists:foreach(fun (Arg) ->
                          ok = control_action(reset, []),
                          ok = control_action(cluster, Arg),
                          ok
                  end,
                  ClusteringSequence),
    ok = control_action(reset, []),
    lists:foreach(fun (Arg) ->
                          ok = control_action(cluster, Arg),
                          ok = control_action(start_app, []),
                          ok = control_action(stop_app, []),
                          ok
                  end,
                  ClusteringSequence),
    lists:foreach(fun (Arg) ->
                          ok = control_action(reset, []),
                          ok = control_action(cluster, Arg),
                          ok = control_action(start_app, []),
                          ok = control_action(stop_app, []),
                          ok
                  end,
                  ClusteringSequence),

    %% convert a disk node into a ram node
    ok = control_action(reset, []),
    ok = control_action(start_app, []),
    ok = control_action(stop_app, []),
    ok = control_action(cluster, ["invalid1@invalid",
                                  "invalid2@invalid"]),

    %% join a non-existing cluster as a ram node
    ok = control_action(reset, []),
    ok = control_action(cluster, ["invalid1@invalid",
                                  "invalid2@invalid"]),

    SecondaryNode = rabbit_misc:localnode(hare),
    case net_adm:ping(SecondaryNode) of
        pong -> passed = test_cluster_management2(SecondaryNode);
        pang -> io:format("Skipping clustering tests with node ~p~n",
                          [SecondaryNode])
    end,

    ok = control_action(start_app, []),
    passed.

test_cluster_management2(SecondaryNode) ->
    NodeS = atom_to_list(node()),
    SecondaryNodeS = atom_to_list(SecondaryNode),

    %% make a disk node
    ok = control_action(reset, []),
    ok = control_action(cluster, [NodeS]),
    %% make a ram node
    ok = control_action(reset, []),
    ok = control_action(cluster, [SecondaryNodeS]),

    %% join cluster as a ram node
    ok = control_action(reset, []),
    ok = control_action(cluster, [SecondaryNodeS, "invalid1@invalid"]),
    ok = control_action(start_app, []),
    ok = control_action(stop_app, []),

    %% change cluster config while remaining in same cluster
    ok = control_action(cluster, ["invalid2@invalid", SecondaryNodeS]),
    ok = control_action(start_app, []),
    ok = control_action(stop_app, []),

    %% join non-existing cluster as a ram node
    ok = control_action(cluster, ["invalid1@invalid",
                                  "invalid2@invalid"]),
    %% turn ram node into disk node
    ok = control_action(reset, []),
    ok = control_action(cluster, [SecondaryNodeS, NodeS]),
    ok = control_action(start_app, []),
    ok = control_action(stop_app, []),
    
    %% convert a disk node into a ram node
    ok = control_action(cluster, ["invalid1@invalid",
                                  "invalid2@invalid"]),

    %% turn a disk node into a ram node
    ok = control_action(reset, []),
    ok = control_action(cluster, [SecondaryNodeS]),
    ok = control_action(start_app, []),
    ok = control_action(stop_app, []),

    %% NB: this will log an inconsistent_database error, which is harmless
    true = disconnect_node(SecondaryNode),
    pong = net_adm:ping(SecondaryNode),

    %% leaving a cluster as a ram node
    ok = control_action(reset, []),
    %% ...and as a disk node
    ok = control_action(cluster, [SecondaryNodeS, NodeS]),
    ok = control_action(start_app, []),
    ok = control_action(stop_app, []),
    ok = control_action(reset, []),

    %% attempt to leave cluster when no other node is alive
    ok = control_action(cluster, [SecondaryNodeS, NodeS]),
    ok = control_action(start_app, []),
    ok = control_action(stop_app, SecondaryNode, []),
    ok = control_action(stop_app, []),
    {error, {no_running_cluster_nodes, _, _}} =
        control_action(reset, []),

    %% leave system clustered, with the secondary node as a ram node
    ok = control_action(force_reset, []),
    ok = control_action(start_app, []),
    ok = control_action(force_reset, SecondaryNode, []),
    ok = control_action(cluster, SecondaryNode, [NodeS]),
    ok = control_action(start_app, SecondaryNode, []),

    passed.

test_user_management() ->

    %% lots if stuff that should fail
    {error, {no_such_user, _}} =
        control_action(delete_user, ["foo"]),
    {error, {no_such_user, _}} =
        control_action(change_password, ["foo", "baz"]),
    {error, {no_such_vhost, _}} =
        control_action(delete_vhost, ["/testhost"]),
    {error, {no_such_user, _}} =
        control_action(set_permissions, ["foo", ".*", ".*", ".*"]),
    {error, {no_such_user, _}} =
        control_action(clear_permissions, ["foo"]),
    {error, {no_such_user, _}} =
        control_action(list_user_permissions, ["foo"]),
    {error, {no_such_vhost, _}} =
        control_action(list_permissions, ["-p", "/testhost"]),
    {error, {invalid_regexp, _, _}} =
        control_action(set_permissions, ["guest", "+foo", ".*", ".*"]),

    %% user creation
    ok = control_action(add_user, ["foo", "bar"]),
    {error, {user_already_exists, _}} =
        control_action(add_user, ["foo", "bar"]),
    ok = control_action(change_password, ["foo", "baz"]),
    ok = control_action(list_users, []),

    %% vhost creation
    ok = control_action(add_vhost, ["/testhost"]),
    {error, {vhost_already_exists, _}} =
        control_action(add_vhost, ["/testhost"]),
    ok = control_action(list_vhosts, []),

    %% user/vhost mapping
    ok = control_action(set_permissions, ["-p", "/testhost",
                                          "foo", ".*", ".*", ".*"]),
    ok = control_action(set_permissions, ["-p", "/testhost",
                                          "foo", ".*", ".*", ".*"]),
    ok = control_action(list_permissions, ["-p", "/testhost"]),
    ok = control_action(list_user_permissions, ["foo"]),

    %% user/vhost unmapping
    ok = control_action(clear_permissions, ["-p", "/testhost", "foo"]),
    ok = control_action(clear_permissions, ["-p", "/testhost", "foo"]),

    %% vhost deletion
    ok = control_action(delete_vhost, ["/testhost"]),
    {error, {no_such_vhost, _}} =
        control_action(delete_vhost, ["/testhost"]),

    %% deleting a populated vhost
    ok = control_action(add_vhost, ["/testhost"]),
    ok = control_action(set_permissions, ["-p", "/testhost",
                                          "foo", ".*", ".*", ".*"]),
    ok = control_action(delete_vhost, ["/testhost"]),

    %% user deletion
    ok = control_action(delete_user, ["foo"]),
    {error, {no_such_user, _}} =
        control_action(delete_user, ["foo"]),

    passed.

test_server_status() ->

    %% create a queue so we have something to list
    Q = #amqqueue{} = rabbit_amqqueue:declare(
                        rabbit_misc:r(<<"/">>, queue, <<"foo">>),
                        false, false, []),

    %% list queues
    ok = info_action(
           list_queues,
           [name, durable, auto_delete, arguments, pid,
            messages_ready, messages_unacknowledged, messages_uncommitted,
            messages, acks_uncommitted, consumers, transactions, memory],
           true),

    %% list exchanges
    ok = info_action(
           list_exchanges,
           [name, type, durable, auto_delete, arguments],
           true),

    %% list bindings
    ok = control_action(list_bindings, []),

    %% cleanup
    {ok, _} = rabbit_amqqueue:delete(Q, false, false),

    %% list connections
    [#listener{host = H, port = P} | _] = rabbit_networking:active_listeners(),
    {ok, C} = gen_tcp:connect(H, P, []),
    timer:sleep(100),
    ok = info_action(
           list_connections,
           [pid, address, port, peer_address, peer_port, state,
            channels, user, vhost, timeout, frame_max,
            recv_oct, recv_cnt, send_oct, send_cnt, send_pend],
           false),
    ok = gen_tcp:close(C),

    passed.

%---------------------------------------------------------------------

control_action(Command, Args) -> control_action(Command, node(), Args).

control_action(Command, Node, Args) ->
    case catch rabbit_control:action(
                 Command, Node, Args,
                 fun (Format, Args1) ->
                         io:format(Format ++ " ...~n", Args1)
                 end) of
        ok ->
            io:format("done.~n"),
            ok;
        Other -> 
            io:format("failed.~n"),
            Other
    end.

info_action(Command, Args, CheckVHost) ->
    ok = control_action(Command, []),
    if CheckVHost -> ok = control_action(Command, ["-p", "/"]);
       true       -> ok
    end,
    ok = control_action(Command, lists:map(fun atom_to_list/1, Args)),
    {bad_argument, dummy} = control_action(Command, ["dummy"]),
    ok.

empty_files(Files) ->
    [case file:read_file_info(File) of
         {ok, FInfo} -> FInfo#file_info.size == 0;
         Error       -> Error
     end || File <- Files].

non_empty_files(Files) ->
    [case EmptyFile of
         {error, Reason} -> {error, Reason};
         _               -> not(EmptyFile)
     end || EmptyFile <- empty_files(Files)].

test_logs_working(MainLogFile, SaslLogFile) ->
    ok = rabbit_log:error("foo bar"),
    ok = error_logger:error_report(crash_report, [foo, bar]),
    %% give the error loggers some time to catch up
    timer:sleep(50),
    [true, true] = non_empty_files([MainLogFile, SaslLogFile]),
    ok.

set_permissions(Path, Mode) ->
    case file:read_file_info(Path) of
        {ok, FInfo} -> file:write_file_info(
                         Path,
                         FInfo#file_info{mode=Mode});
        Error       -> Error
    end.

clean_logs(Files, Suffix) ->
    [begin
         ok = delete_file(File),
         ok = delete_file([File, Suffix])
     end || File <- Files],
    ok.

delete_file(File) ->
    case file:delete(File) of
        ok              -> ok;
        {error, enoent} -> ok;
        Error           -> Error
    end.

make_files_non_writable(Files) ->
    [ok = file:write_file_info(File, #file_info{mode=0}) ||
        File <- Files],
    ok.

add_log_handlers(Handlers) ->
    [ok = error_logger:add_report_handler(Handler, Args) ||
        {Handler, Args} <- Handlers],
    ok.

delete_log_handlers(Handlers) ->
    [[] = error_logger:delete_report_handler(Handler) ||
        Handler <- Handlers],
    ok.

test_disk_queue() ->
    rdq_stop(),
    rdq_virgin(),
    passed = rdq_stress_gc(10000),
    passed = rdq_test_startup_with_queue_gaps(),
    passed = rdq_test_redeliver(),
    passed = rdq_test_purge(),
    passed = rdq_test_dump_queue(),
    passed = rdq_test_mixed_queue_modes(),
    passed = rdq_test_mode_conversion_mid_txn(),
    rdq_virgin(),
    ok = control_action(stop_app, []),
    ok = control_action(start_app, []),
    passed.

benchmark_disk_queue() ->
    rdq_stop(),
    % unicode chars are supported properly from r13 onwards
    io:format("Msg Count\t| Msg Size\t| Queue Count\t| Startup mu s\t| Publish mu s\t| Pub mu s/msg\t| Pub mu s/byte\t| Deliver mu s\t| Del mu s/msg\t| Del mu s/byte~n", []),
    [begin rdq_time_tx_publish_commit_deliver_ack(Qs, MsgCount, MsgSize),
           timer:sleep(1000) end || % 1000 milliseconds
        MsgSize <- [512, 8192, 32768, 131072],
        Qs <- [[1], lists:seq(1,10)], %, lists:seq(1,100), lists:seq(1,1000)],
        MsgCount <- [1024, 4096, 16384]
    ],
    rdq_virgin(),
    ok = control_action(stop_app, []),
    ok = control_action(start_app, []),
    passed.

rdq_message(MsgId, MsgBody) ->
    rabbit_basic:message(x, <<>>, <<>>, MsgBody, MsgId).

rdq_match_message(
  #basic_message { guid = MsgId, content =
                   #content { payload_fragments_rev = [MsgBody] }},
  MsgId, MsgBody, Size) when size(MsgBody) =:= Size ->
    ok.

rdq_time_tx_publish_commit_deliver_ack(Qs, MsgCount, MsgSizeBytes) ->
    Startup = rdq_virgin(),
    rdq_start(),
    QCount = length(Qs),
    Msg = <<0:(8*MsgSizeBytes)>>,
    List = lists:seq(1, MsgCount),
    {Publish, ok} =
        timer:tc(?MODULE, rdq_time_commands,
                 [[fun() -> [rabbit_disk_queue:tx_publish(rdq_message(N, Msg))
                             || N <- List, _ <- Qs] end,
                   fun() -> [ok = rabbit_disk_queue:tx_commit(Q, List, [])
                             || Q <- Qs] end
                  ]]),
    {Deliver, ok} =
        timer:tc(
          ?MODULE, rdq_time_commands,
          [[fun() -> [begin SeqIds =
                                [begin
                                     Remaining = MsgCount - N,
                                     {Message, _TSize, false, SeqId,
                                      Remaining} = rabbit_disk_queue:deliver(Q),
                                     ok = rdq_match_message(Message, N, Msg, MsgSizeBytes),
                                     SeqId
                                 end || N <- List],
                            ok = rabbit_disk_queue:tx_commit(Q, [], SeqIds)
                      end || Q <- Qs]
            end]]),
    io:format(" ~15.10B| ~14.10B| ~14.10B| ~14.1f| ~14.1f| ~14.6f| ~14.10f| ~14.1f| ~14.6f| ~14.10f~n",
              [MsgCount, MsgSizeBytes, QCount, float(Startup),
               float(Publish), (Publish / (MsgCount * QCount)),
               (Publish / (MsgCount * QCount * MsgSizeBytes)),
               float(Deliver), (Deliver / (MsgCount * QCount)),
               (Deliver / (MsgCount * QCount * MsgSizeBytes))]),
    rdq_stop().

% we know each file is going to be 1024*1024*10 bytes in size (10MB),
% so make sure we have several files, and then keep punching holes in
% a reasonably sensible way.
rdq_stress_gc(MsgCount) ->
    rdq_virgin(),
    rdq_start(),
    MsgSizeBytes = 256*1024,
    Msg = <<0:(8*MsgSizeBytes)>>, % 256KB
    List = lists:seq(1, MsgCount),
    [rabbit_disk_queue:tx_publish(rdq_message(N, Msg)) || N <- List],
    rabbit_disk_queue:tx_commit(q, List, []),
    StartChunk = round(MsgCount / 20), % 5%
    AckList =
        lists:foldl(
          fun (E, Acc) ->
                  case lists:member(E, Acc) of
                      true -> Acc;
                      false -> [E|Acc]
                  end
          end, [], lists:flatten(
                     lists:reverse(
                       [ lists:seq(N, MsgCount, N)
                         || N <- lists:seq(1, round(MsgCount / 2), 1)
                       ]))),
    {Start, End} = lists:split(StartChunk, AckList),
    AckList2 = End ++ Start,
    MsgIdToSeqDict =
        lists:foldl(
          fun (MsgId, Acc) ->
                  Remaining = MsgCount - MsgId,
                  {Message, _TSize, false, SeqId, Remaining} =
                      rabbit_disk_queue:deliver(q),
                  ok = rdq_match_message(Message, MsgId, Msg, MsgSizeBytes),
                  dict:store(MsgId, SeqId, Acc)
          end, dict:new(), List),
    %% we really do want to ack each of this individually
    [begin {ok, SeqId} = dict:find(MsgId, MsgIdToSeqDict),
           rabbit_disk_queue:ack(q, [SeqId])
     end || MsgId <- AckList2],
    rabbit_disk_queue:tx_commit(q, [], []),
    empty = rabbit_disk_queue:deliver(q),
    rdq_stop(),
    passed.

rdq_test_startup_with_queue_gaps() ->
    rdq_virgin(),
    rdq_start(),
    Msg = <<0:(8*256)>>,
    Total = 1000,
    Half = round(Total/2),
    All = lists:seq(1,Total),
    [rabbit_disk_queue:tx_publish(rdq_message(N, Msg)) || N <- All],
    rabbit_disk_queue:tx_commit(q, All, []),
    io:format("Publish done~n", []),
    %% deliver first half
    Seqs = [begin
                Remaining = Total - N,
                {Message, _TSize, false, SeqId, Remaining} =
                    rabbit_disk_queue:deliver(q),
                ok = rdq_match_message(Message, N, Msg, 256),
                SeqId
            end || N <- lists:seq(1,Half)],
    io:format("Deliver first half done~n", []),
    %% ack every other message we have delivered (starting at the _first_)
    lists:foldl(fun (SeqId2, true) ->
                        rabbit_disk_queue:ack(q, [SeqId2]),
                        false;
                    (_SeqId2, false) ->
                        true
                end, true, Seqs),
    rabbit_disk_queue:tx_commit(q, [], []),
    io:format("Acked every other message delivered done~n", []),
    rdq_stop(),
    rdq_start(),
    io:format("Startup (with shuffle) done~n", []),
    %% should have shuffled up. So we should now get
    %% lists:seq(2,500,2) already delivered
    Seqs2 = [begin
                 Remaining = round(Total - ((Half + N)/2)),
                 {Message, _TSize, true, SeqId, Remaining} =
                     rabbit_disk_queue:deliver(q),
                 ok = rdq_match_message(Message, N, Msg, 256),
                 SeqId
             end || N <- lists:seq(2,Half,2)],
    rabbit_disk_queue:tx_commit(q, [], Seqs2),
    io:format("Reread non-acked messages done~n", []),
    %% and now fetch the rest
    Seqs3 = [begin
                 Remaining = Total - N,
                 {Message, _TSize, false, SeqId, Remaining} =
                     rabbit_disk_queue:deliver(q),
                 ok = rdq_match_message(Message, N, Msg, 256),
                 SeqId
             end || N <- lists:seq(1 + Half,Total)],
    rabbit_disk_queue:tx_commit(q, [], Seqs3),
    io:format("Read second half done~n", []),
    empty = rabbit_disk_queue:deliver(q),
    rdq_stop(),
    passed.

rdq_test_redeliver() ->
    rdq_virgin(),
    rdq_start(),
    Msg = <<0:(8*256)>>,
    Total = 1000,
    Half = round(Total/2),
    All = lists:seq(1,Total),
    [rabbit_disk_queue:tx_publish(rdq_message(N, Msg)) || N <- All],
    rabbit_disk_queue:tx_commit(q, All, []),
    io:format("Publish done~n", []),
    %% deliver first half
    Seqs = [begin
                Remaining = Total - N,
                {Message, _TSize, false, SeqId, Remaining} =
                    rabbit_disk_queue:deliver(q),
                ok = rdq_match_message(Message, N, Msg, 256),
                SeqId
            end || N <- lists:seq(1,Half)],
    io:format("Deliver first half done~n", []),
    %% now requeue every other message (starting at the _first_)
    %% and ack the other ones
    lists:foldl(fun (SeqId2, true) ->
                        rabbit_disk_queue:requeue(q, [SeqId2]),
                        false;
                    (SeqId2, false) ->
                        rabbit_disk_queue:ack(q, [SeqId2]),
                        true
                end, true, Seqs),
    rabbit_disk_queue:tx_commit(q, [], []),
    io:format("Redeliver and acking done~n", []),
    %% we should now get the 2nd half in order, followed by
    %% every-other-from-the-first-half
    Seqs2 = [begin
                 Remaining = round(Total - N + (Half/2)),
                 {Message, _TSize, false, SeqId, Remaining} =
                     rabbit_disk_queue:deliver(q),
                 ok = rdq_match_message(Message, N, Msg, 256),
                 SeqId
             end || N <- lists:seq(1+Half, Total)],
    rabbit_disk_queue:tx_commit(q, [], Seqs2),
    Seqs3 = [begin
                 Remaining = round((Half - N) / 2) - 1,
                 {Message, _TSize, true, SeqId, Remaining} =
                     rabbit_disk_queue:deliver(q),
                 ok = rdq_match_message(Message, N, Msg, 256),
                 SeqId
             end || N <- lists:seq(1, Half, 2)],
    rabbit_disk_queue:tx_commit(q, [], Seqs3),
    empty = rabbit_disk_queue:deliver(q),
    rdq_stop(),
    passed.

rdq_test_purge() ->
    rdq_virgin(),
    rdq_start(),
    Msg = <<0:(8*256)>>,
    Total = 1000,
    Half = round(Total/2),
    All = lists:seq(1,Total),
    [rabbit_disk_queue:tx_publish(rdq_message(N, Msg)) || N <- All],
    rabbit_disk_queue:tx_commit(q, All, []),
    io:format("Publish done~n", []),
    %% deliver first half
    Seqs = [begin
                Remaining = Total - N,
                {Message, _TSize, false, SeqId, Remaining} =
                    rabbit_disk_queue:deliver(q),
                ok = rdq_match_message(Message, N, Msg, 256),
                SeqId
            end || N <- lists:seq(1,Half)],
    io:format("Deliver first half done~n", []),
    rabbit_disk_queue:purge(q),
    io:format("Purge done~n", []),
    rabbit_disk_queue:tx_commit(q, [], Seqs),
    io:format("Ack first half done~n", []),
    empty = rabbit_disk_queue:deliver(q),
    rdq_stop(),
    passed.    

rdq_test_dump_queue() ->
    rdq_virgin(),
    rdq_start(),
    Msg = <<0:(8*256)>>,
    Total = 1000,
    All = lists:seq(1,Total),
    [rabbit_disk_queue:tx_publish(rdq_message(N, Msg)) || N <- All],
    rabbit_disk_queue:tx_commit(q, All, []),
    io:format("Publish done~n", []),
    QList = [begin Message = rdq_message(N, Msg),
                   Size = size(term_to_binary(Message)),
                   {Message, Size, false, {N, (N-1)}, (N-1)}
             end || N <- All],
    QList = rabbit_disk_queue:dump_queue(q),
    rdq_stop(),
    io:format("dump ok undelivered~n", []),
    rdq_start(),
    lists:foreach(
      fun (N) ->
              Remaining = Total - N,
              {Message, _TSize, false, _SeqId, Remaining} =
                  rabbit_disk_queue:deliver(q),
              ok = rdq_match_message(Message, N, Msg, 256)
      end, All),
    [] = rabbit_disk_queue:dump_queue(q),
    rdq_stop(),
    io:format("dump ok post delivery~n", []),
    rdq_start(),
    QList2 = [begin Message = rdq_message(N, Msg),
                    Size = size(term_to_binary(Message)),
                    {Message, Size, true, {N, (N-1)}, (N-1)}
              end || N <- All],
    QList2 = rabbit_disk_queue:dump_queue(q),
    io:format("dump ok post delivery + restart~n", []),
    rdq_stop(),
    passed.

rdq_test_mixed_queue_modes() ->
    rdq_virgin(),
    rdq_start(),
    Payload = <<0:(8*256)>>,
    {ok, MS} = rabbit_mixed_queue:init(q, true, mixed),
    MS2 = lists:foldl(
            fun (_N, MS1) ->
                    Msg = rabbit_basic:message(x, <<>>, <<>>, Payload),
                    {ok, MS1a} = rabbit_mixed_queue:publish(Msg, MS1),
                    MS1a
            end, MS, lists:seq(1,10)),
    MS4 = lists:foldl(
            fun (_N, MS3) ->
                    Msg = (rabbit_basic:message(x, <<>>, <<>>, Payload))
                        #basic_message { is_persistent = true },
                    {ok, MS3a} = rabbit_mixed_queue:publish(Msg, MS3),
                    MS3a
            end, MS2, lists:seq(1,10)),
    MS6 = lists:foldl(
            fun (_N, MS5) ->
                    Msg = rabbit_basic:message(x, <<>>, <<>>, Payload),
                    {ok, MS5a} = rabbit_mixed_queue:publish(Msg, MS5),
                    MS5a
            end, MS4, lists:seq(1,10)),
    30 = rabbit_mixed_queue:length(MS6),
<<<<<<< HEAD
    io:format("Published a mixture of messages; ~w~n",
              [rabbit_mixed_queue:estimate_extra_memory(MS6)]),
    {ok, MS7} = rabbit_mixed_queue:to_disk_only_mode(MS6),
    30 = rabbit_mixed_queue:length(MS7),
    io:format("Converted to disk only mode; ~w~n",
             [rabbit_mixed_queue:estimate_extra_memory(MS7)]),
    {ok, MS8} = rabbit_mixed_queue:to_mixed_mode(MS7),
=======
    io:format("Published a mixture of messages~n"),
    {ok, MS7} = rabbit_mixed_queue:to_disk_only_mode([], MS6),
    30 = rabbit_mixed_queue:length(MS7),
    io:format("Converted to disk only mode~n"),
    {ok, MS8} = rabbit_mixed_queue:to_mixed_mode([], MS7),
>>>>>>> ce5ae4dc
    30 = rabbit_mixed_queue:length(MS8),
    io:format("Converted to mixed mode; ~w~n",
              [rabbit_mixed_queue:estimate_extra_memory(MS8)]),
    MS10 =
        lists:foldl(
          fun (N, MS9) ->
                  Rem = 30 - N,
                  {{#basic_message { is_persistent = false },
                    false, _AckTag, Rem},
                   MS9a} = rabbit_mixed_queue:deliver(MS9),
                  MS9a
          end, MS8, lists:seq(1,10)),
    20 = rabbit_mixed_queue:length(MS10),
    io:format("Delivered initial non persistent messages~n"),
    {ok, MS11} = rabbit_mixed_queue:to_disk_only_mode([], MS10),
    20 = rabbit_mixed_queue:length(MS11),
    io:format("Converted to disk only mode~n"),
    rdq_stop(),
    rdq_start(),
    {ok, MS12} = rabbit_mixed_queue:init(q, true, mixed),
    10 = rabbit_mixed_queue:length(MS12),
    io:format("Recovered queue~n"),
    {MS14, AckTags} =
        lists:foldl(
          fun (N, {MS13, AcksAcc}) ->
                  Rem = 10 - N,
                  {{#basic_message { is_persistent = true },
                    false, AckTag, Rem},
                   MS13a} = rabbit_mixed_queue:deliver(MS13),
                  {MS13a, [AckTag | AcksAcc]}
          end, {MS12, []}, lists:seq(1,10)),
    0 = rabbit_mixed_queue:length(MS14),
    {ok, MS15} = rabbit_mixed_queue:ack(AckTags, MS14),
    io:format("Delivered and acked all messages~n"),
    {ok, MS16} = rabbit_mixed_queue:to_disk_only_mode([], MS15),
    0 = rabbit_mixed_queue:length(MS16),
    io:format("Converted to disk only mode~n"),
    rdq_stop(),
    rdq_start(),
    {ok, MS17} = rabbit_mixed_queue:init(q, true, mixed),
    0 = rabbit_mixed_queue:length(MS17),
    0 = rabbit_mixed_queue:estimate_extra_memory(MS17),
    io:format("Recovered queue~n"),
    rdq_stop(),
    passed.

rdq_test_mode_conversion_mid_txn() ->
    Payload = <<0:(8*256)>>,
    MsgIdsA = lists:seq(0,9),
    MsgsA = [ rabbit_basic:message(x, <<>>, <<>>, Payload, MsgId,
                                   (0 == MsgId rem 2))
            || MsgId <- MsgIdsA ],
    MsgIdsB = lists:seq(10,20),
    MsgsB = [ rabbit_basic:message(x, <<>>, <<>>, Payload, MsgId,
                                   (0 == MsgId rem 2))
            || MsgId <- MsgIdsB ],

    rdq_virgin(),
    rdq_start(),
    {ok, MS0} = rabbit_mixed_queue:init(q, true, mixed),
    passed = rdq_tx_publish_mixed_alter_commit_get(
               MS0, MsgsA, MsgsB, fun rabbit_mixed_queue:to_disk_only_mode/2, commit),

    rdq_stop_virgin_start(),
    {ok, MS1} = rabbit_mixed_queue:init(q, true, mixed),
    passed = rdq_tx_publish_mixed_alter_commit_get(
               MS1, MsgsA, MsgsB, fun rabbit_mixed_queue:to_disk_only_mode/2, cancel),


    rdq_stop_virgin_start(),
    {ok, MS2} = rabbit_mixed_queue:init(q, true, disk),
    passed = rdq_tx_publish_mixed_alter_commit_get(
               MS2, MsgsA, MsgsB, fun rabbit_mixed_queue:to_mixed_mode/2, commit),

    rdq_stop_virgin_start(),
    {ok, MS3} = rabbit_mixed_queue:init(q, true, disk),
    passed = rdq_tx_publish_mixed_alter_commit_get(
               MS3, MsgsA, MsgsB, fun rabbit_mixed_queue:to_mixed_mode/2, cancel),

    rdq_stop(),
    passed.

rdq_tx_publish_mixed_alter_commit_get(MS0, MsgsA, MsgsB, ChangeFun, CommitOrCancel) ->
    0 = rabbit_mixed_queue:length(MS0),
    MS2 = lists:foldl(
            fun (Msg, MS1) ->
                    {ok, MS1a} = rabbit_mixed_queue:publish(Msg, MS1),
                    MS1a
            end, MS0, MsgsA),
    Len0 = length(MsgsA),
    Len0 = rabbit_mixed_queue:length(MS2),
    MS4 = lists:foldl(
            fun (Msg, MS3) ->
                    {ok, MS3a} = rabbit_mixed_queue:tx_publish(Msg, MS3),
                    MS3a
            end, MS2, MsgsB),
    Len0 = rabbit_mixed_queue:length(MS4),
    {ok, MS5} = ChangeFun(MsgsB, MS4),
    Len0 = rabbit_mixed_queue:length(MS5),
    {ok, MS9} =
        case CommitOrCancel of
            commit ->
                {ok, MS6} = rabbit_mixed_queue:tx_commit(MsgsB, [], MS5),
                Len1 = Len0 + length(MsgsB),
                Len1 = rabbit_mixed_queue:length(MS6),
                {AckTags, MS8} =
                    lists:foldl(
                      fun (Msg, {Acc, MS7}) ->
                              Rem = Len1 - (Msg #basic_message.guid) - 1,
                              {{Msg, false, AckTag, Rem}, MS7a} =
                                  rabbit_mixed_queue:deliver(MS7),
                              {[AckTag | Acc], MS7a}
                      end, {[], MS6}, MsgsA ++ MsgsB),
                0 = rabbit_mixed_queue:length(MS8),
                rabbit_mixed_queue:ack(lists:reverse(AckTags), MS8);
            cancel ->
                {ok, MS6} = rabbit_mixed_queue:tx_cancel(MsgsB, MS5),
                Len0 = rabbit_mixed_queue:length(MS6),
                {AckTags, MS8} =
                    lists:foldl(
                      fun (Msg, {Acc, MS7}) ->
                              Rem = Len0 - (Msg #basic_message.guid) - 1,
                              {{Msg, false, AckTag, Rem}, MS7a} =
                                  rabbit_mixed_queue:deliver(MS7),
                              {[AckTag | Acc], MS7a}
                      end, {[], MS6}, MsgsA),
                0 = rabbit_mixed_queue:length(MS8),
                rabbit_mixed_queue:ack(lists:reverse(AckTags), MS8)
        end,
    0 = rabbit_mixed_queue:length(MS9),
    passed.

rdq_time_commands(Funcs) ->
    lists:foreach(fun (F) -> F() end, Funcs).

rdq_virgin() ->
    {Micros, {ok, _}} =
        timer:tc(rabbit_disk_queue, start_link, []),
    ok = rabbit_disk_queue:stop_and_obliterate(),
    timer:sleep(1000),
    Micros.

rdq_start() ->
    {ok, _} = rabbit_disk_queue:start_link(),
    ok = rabbit_disk_queue:to_ram_disk_mode(),
    ok.

rdq_stop() ->
    rabbit_disk_queue:stop(),
    timer:sleep(1000).

rdq_stop_virgin_start() ->
    rdq_stop(),
    rdq_virgin(),
    rdq_start().<|MERGE_RESOLUTION|>--- conflicted
+++ resolved
@@ -1002,21 +1002,13 @@
                     MS5a
             end, MS4, lists:seq(1,10)),
     30 = rabbit_mixed_queue:length(MS6),
-<<<<<<< HEAD
     io:format("Published a mixture of messages; ~w~n",
               [rabbit_mixed_queue:estimate_extra_memory(MS6)]),
-    {ok, MS7} = rabbit_mixed_queue:to_disk_only_mode(MS6),
+    {ok, MS7} = rabbit_mixed_queue:to_disk_only_mode([], MS6),
     30 = rabbit_mixed_queue:length(MS7),
     io:format("Converted to disk only mode; ~w~n",
              [rabbit_mixed_queue:estimate_extra_memory(MS7)]),
-    {ok, MS8} = rabbit_mixed_queue:to_mixed_mode(MS7),
-=======
-    io:format("Published a mixture of messages~n"),
-    {ok, MS7} = rabbit_mixed_queue:to_disk_only_mode([], MS6),
-    30 = rabbit_mixed_queue:length(MS7),
-    io:format("Converted to disk only mode~n"),
     {ok, MS8} = rabbit_mixed_queue:to_mixed_mode([], MS7),
->>>>>>> ce5ae4dc
     30 = rabbit_mixed_queue:length(MS8),
     io:format("Converted to mixed mode; ~w~n",
               [rabbit_mixed_queue:estimate_extra_memory(MS8)]),
