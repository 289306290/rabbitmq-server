--- conflicted
+++ resolved
@@ -841,24 +841,6 @@
     end,
     passed.
 
-test_delegates_async(SecondaryNode) ->
-    Self = self(),
-    Sender = fun (Pid) -> Pid ! {invoked, Self} end,
-
-    Responder = make_responder(fun ({invoked, Pid}) -> Pid ! response end),
-
-    ok = delegate:invoke_no_result(spawn(Responder), Sender),
-    ok = delegate:invoke_no_result(spawn(SecondaryNode, Responder), Sender),
-    await_response(2),
-
-    LocalPids = spawn_responders(node(), Responder, 10),
-    RemotePids = spawn_responders(SecondaryNode, Responder, 10),
-    ok = delegate:invoke_no_result(LocalPids ++ RemotePids, Sender),
-    await_response(20),
-
-    passed.
-
-<<<<<<< HEAD
 test_memory_pressure_receiver(Pid) ->
     receive
         shutdown ->
@@ -897,7 +879,8 @@
 test_memory_pressure_spawn() ->
     Me = self(),
     Writer = spawn(fun () -> test_memory_pressure_receiver(Me) end),
-    Ch = rabbit_channel:start_link(1, self(), Writer, <<"user">>, <<"/">>),
+    Ch = rabbit_channel:start_link(1, self(), Writer, <<"user">>, <<"/">>,
+                                   self()),
     ok = rabbit_channel:do(Ch, #'channel.open'{}),
     MRef = erlang:monitor(process, Ch),
     receive #'channel.open_ok'{} -> ok
@@ -930,7 +913,12 @@
     ok = test_memory_pressure_receive_flow(true),
 
     %% if we publish at this point, the channel should die
-    ok = rabbit_channel:do(Ch0, #'basic.publish'{}, #content{}),
+    Content = #content{class_id = element(1, rabbit_framing:method_id(
+                                               'basic.publish')),
+                       properties = none,
+                       properties_bin = <<>>,
+                       payload_fragments_rev = []},
+    ok = rabbit_channel:do(Ch0, #'basic.publish'{}, Content),
     receive {'DOWN', MRef0, process, Ch0, normal} ->
             ok
     after 1000 ->
@@ -971,13 +959,26 @@
 
     passed.
 
-make_responder(FMsg) ->
-    fun() ->
-=======
+test_delegates_async(SecondaryNode) ->
+    Self = self(),
+    Sender = fun (Pid) -> Pid ! {invoked, Self} end,
+
+    Responder = make_responder(fun ({invoked, Pid}) -> Pid ! response end),
+
+    ok = delegate:invoke_no_result(spawn(Responder), Sender),
+    ok = delegate:invoke_no_result(spawn(SecondaryNode, Responder), Sender),
+    await_response(2),
+
+    LocalPids = spawn_responders(node(), Responder, 10),
+    RemotePids = spawn_responders(SecondaryNode, Responder, 10),
+    ok = delegate:invoke_no_result(LocalPids ++ RemotePids, Sender),
+    await_response(20),
+
+    passed.
+
 make_responder(FMsg) -> make_responder(FMsg, timeout).
 make_responder(FMsg, Throw) ->
     fun () ->
->>>>>>> e31bf3c0
         receive Msg -> FMsg(Msg)
         after 1000 -> throw(Throw)
         end
